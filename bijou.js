/**
 * @file bijou.js
 * @author Explosion-Scratch, Bijou.js contributors
 * @since v0.0.0
 * @copyright © Explosion-Scratch and GrahamSH, All rights reserved.
 */

/* --------------------------------------------------------------------------|
  ____ ___    _  ___  _   _   _     
 | __ )_ _|  | |/ _ \| | | | (_)___ 
 |  _ \| |_  | | | | | | | | | / __|
 | |_) | | |_| | |_| | |_| | | \__ \
 |____/___\___/ \___/ \___(_)/ |___/
                           |__/     
------------------------------------------------------------------------------|
Bijou.js is copyrighted by Explosion-Scratch and GrahamSH-LLK of GitHub and released under the MIT license.
This software comes with ABSOLUTELY NO WARRANTY and is provided "As is" (with the best intentions of Explosion-Scratch and contributors! =D )

-----------------------------------------------------------------------------|
   ____ ___  _   _ _____ ____  ___ ____  _   _ _____ ___  ____  ____
  / ___/ _ \| \ | |_   _|  _ \|_ _| __ )| | | |_   _/ _ \|  _ \/ ___|
 | |  | | | |  \| | | | | |_) || ||  _ \| | | | | || | | | |_) \___ \
 | |__| |_| | |\  | | | |  _ < | || |_) | |_| | | || |_| |  _ < ___) |
  \____\___/|_| \_| |_| |_| \_\___|____/ \___/  |_| \___/|_| \_\____/
-----------------------------------------------------------------------------|
Contributors to Bijou.js:
╔═══════════════════╦════════════════════════════╗
║ GITHUB USERNAME   ║ CONTRIBUTIONS              ║
╠═══════════════════╬════════════════════════════╣
║ Explosion-Scratch ║ Founder and creator of     ║
║                   ║ Bijou.js, over 1500        ║
║                   ║ commits to the source      ║
║                   ║ repository.                ║
╠═══════════════════╬════════════════════════════╣
║ GrahamSH-LLK      ║ Great guy, contributed     ║
║                   ║ a ton towards the          ║
║                   ║ development of this        ║
║                   ║ project. He fixed glitches ║
║                   ║ suggested new features,    ║
║                   ║ and helped publish this    ║
║                   ║ to NPM and fix the GitHub  ║
║                   ║ actions on the project.    ║
╠═══════════════════╬════════════════════════════╣
║ Touchcreator      ║ Pointed out several bugs   ║
║                   ║ in Bijou.js and suggested  ║
║                   ║ several new features.      ║
╠═══════════════════╬════════════════════════════╣
║ TheColaber        ║ Collaborated?? (lol)       ║
║                   ║ Fixed tons of bugs         ║
╠═══════════════════╬════════════════════════════╣
║ Hans5958          ║ Helped fix glitches in the ║
║                   ║ website and suggested      ║
║                   ║ fixes for GitHub actions   ║
║                   ║ glitches.                  ║
╠═══════════════════╬════════════════════════════╣
║ retronbv          ║ Suggested a lot of         ║
║                   ║ features and bug fixes.    ║
║═══════════════════║════════════════════════════║
║ thecoder876       ║ Made some improvements.    ║
╚═══════════════════╩════════════════════════════╝


(c) 2021 Explosion-Scratch, all rights reserved.

 */

let isNode = false;
if (
  typeof window === 'undefined' ||
  typeof document === 'undefined'
) {
  isNode = true;
} else {
  isNode = false;
}

if (isNode) {
  console.warn(
    'There is no document element in Node, some functions of bijou.js will not work. If you need these functions consider using a package like jsDom to recreate the document element.',
  );
}
/**
 * @description Tests if the user is using Node.js or not and throws an error in specific functions (that require the DOM) if they are.
 */
let node = () => {
  if (isNode) {
    throw new Error(
      'You are using Node.js, this function does not work in Node.js! Sorry!',
    );
  }
};
/*
  ____   ___  _   _ ____   ____ _____ 
 / ___| / _ \| | | |  _ \ / ___| ____|
 \___ \| | | | | | | |_) | |   |  _|  
  ___) | |_| | |_| |  _ <| |___| |___ 
 |____/ \___/ \___/|_| \_\\____|_____|
*/

//#region Bijou
//#region Math
/**
 * Animates a number from one value to another.
 * @function
 * @memberOf bijou
 * @param {Number} start The initial value of the number in the animation
 * @param {Number} end The final value of the number in the animation
 * @param {Number} duration The duration of the animation in milliseconds
 * @param {Function} callback The callback function to run with the number and the percentage (Between 0 and 1) of the animation.
 * @param {Number} [interval=20] The amount of time to wait between frames in milliseconds.
 * @param {Function} num The function to run to manipulate the timing of the animation, for example setting this to (current_number) => current_number **2 would make a simple ease in function. (The value recieved by this is also between 0 and 1, feel free to use some stuff from _$.ease.FUNCTION_HERE(current_number) to incorporate easy easing!)
 * @example
 * Animates from 50 to 100 over the course of 3 seconds, updating every half second, and writing the current value to the document body.
 * _$.animate(50,100, 3000, (e) => document.body.innerHTML = (Math.round(e)), 500, (num) => _$.ease.easeInOutQuart(num));
 * @returns {undefined}
 */
// prettier-ignore
export let animate = (start, end, duration, callback, interval = 20, num = (num) => num) => {
  var value = start;
  var start_time = Date.now();
  let update = setInterval(() => {
    value = num((Date.now() - start_time) / duration) * (end - start) + start;
    callback(value, num((Date.now() - start_time) / duration));
  }, interval);
  setTimeout(() => {
    clearInterval(update);
    callback(end, 1);
    return;
  }, duration);
}
/**
 * Returns an array of the whole numbers (inclusive) between the numbers specified.
 * @memberOf bijou
 * @function
 * @param {Number} start The start value of the array.
 * @param {Number} end The end value of the array.
 * @example
 * console.log(_$.range(-2, 1)); // [-2, -1, 0, 1]
 * @returns {Array.<Number>} An array of whole numbers (inclusive) between the numbers specified.
 */
export let range = (start, end) => {
  return Array(end - start + 1)
    .fill()
    .map((_, idx) => start + idx);
};
/**
 * Generates a unique ID from a seed
 * @function
 * @memberOf bijou
 * @param {Number|String} [seed=Math.random()] The seed to use.
 * @example
 * console.log(_$.uuid()); // e.g. "863d0193-863d-0193-863d-0193863d0193"
 * @returns {String} The UUID
 */
export let uuid = (seed = Math.random()) => {
  //Magic. Do not touch.
  if (typeof seed === 'string') {
    // Convert string to a number between 0 and 1
    seed = _temp.hashString(seed) / 10000000000000000;
  }
  function _p8(s) {
    var p = (seed.toString(16) + '000000000').substr(2, 8);
    return s ? '-' + p.substr(0, 4) + '-' + p.substr(4, 4) : p;
  }
  return _p8() + _p8(true) + _p8(true) + _p8();
};
/**
 * Gives an array of prime numbers up to a certain one.
 * @function
 * @memberOf bijou
 * @param {Number} num - The number to give primes to.
 * @example
 * console.log(_$.primesTo(10)); // [2, 3, 5, 7]
 * @returns {Array.<Number>} Returns an array of prime numbers up to the given number.
 */
export let primesTo = (num) => {
  let arr = Array.from({
      length: num - 1,
    }).map((x, i) => i + 2),
    sqroot = Math.floor(Math.sqrt(num)),
    numsTillSqroot = Array.from({
      length: sqroot - 1,
    }).map((x, i) => i + 2);
  numsTillSqroot.forEach(
    (x) => (arr = arr.filter((y) => y % x !== 0 || y === x)),
  );
  return arr;
};
/**
 * Generates a random number between a minimum and maximum number
 * @function
 * @memberOf bijou
 * @param {Number} min The lowest number that the random value generated can be.
 * @param {Number} max The highest number that the random value generated can be.
 * @param {Boolean} [round=true] Weather to round the generated number
 * @param {Number} [seed=Math.random()] The seed for the generated number (Between 0 and 1).
 * @returns {Number} The random number generated.
 * @example
 * console.log(_$.random(0, 100)); // e.g. 47
 */
export let random = (
  min,
  max,
  round = true,
  seed = Math.random(),
) => {
  if (round) {
    return Math.floor(seed * (max - min + 1) + min);
  } else {
    return Math.random() * (max - min + 1) + min;
  }
};
/**
 * Get a random number from a seed.
 * @function
 * @memberOf bijou
 * @param {number} seed The seed to use to generate random numbers.
 * @example
 * console.log(_$.seedRandom(13)); // 0.5663226493634284
 * @returns {Number} The random number from the seed.
 */
export let seedRandom = (seed) => {
  var t = (seed += 0x6d2b79f5);
  t = Math.imul(t ^ (t >>> 15), t | 1);
  t ^= t + Math.imul(t ^ (t >>> 7), t | 61);
  return ((t ^ (t >>> 14)) >>> 0) / 4294967296;
};

/**
 * Formats a number by adding commas to it.
 * @function
 * @memberOf bijou
 * @param {Number} n The number to format.
 * @example
 * console.log(_$.formatNumber(100000000)); // "100,000,000"
 * @returns {String} The formatted string representation of the number.
 */
export let formatNumber = (n) =>
  n.toString().replace(/(\d)(?=(\d\d\d)+(?!\d))/g, '$1,');
/**
 * Easing functions
 * @Object
 * @memberOf bijou
 * @example
 * console.log(_$.ease.easeInOutQuad(.3)); // 0.18 - the eased point of about 1/3 along the animation.
 * @returns {Function} The easing function.
 */
export let ease = {
  // no easing, no acceleration
  linear: (t) => t,
  easeInSine: (t) => 1 - Math.cos((t * Math.PI) / 2),
  easeOutSine: (t) => Math.sin((t * Math.PI) / 2),
  easeInOutSine: (t) => -(Math.cos(Math.PI * t) - 1) / 2,
  // accelerating from zero velocity
  easeInQuad: (t) => t * t,
  // decelerating to zero velocity
  easeOutQuad: (t) => t * (2 - t),
  // acceleration until halfway, then deceleration
  easeInOutQuad: (t) => (t < 0.5 ? 2 * t * t : -1 + (4 - 2 * t) * t),
  // accelerating from zero velocity
  easeInCubic: (t) => t * t * t,
  // decelerating to zero velocity
  easeOutCubic: (t) => --t * t * t + 1,
  // acceleration until halfway, then deceleration
  easeInOutCubic: (t) =>
    t < 0.5 ? 4 * t * t * t : (t - 1) * (2 * t - 2) * (2 * t - 2) + 1,
  // accelerating from zero velocity
  easeInQuart: (t) => t * t * t * t,
  // decelerating to zero velocity
  easeOutQuart: (t) => 1 - --t * t * t * t,
  // acceleration until halfway, then deceleration
  easeInOutQuart: (t) =>
    t < 0.5 ? 8 * t * t * t * t : 1 - 8 * --t * t * t * t,
  // accelerating from zero velocity
  easeInQuint: (t) => t * t * t * t * t,
  // decelerating to zero velocity
  easeOutQuint: (t) => 1 + --t * t * t * t * t,
  // acceleration until halfway, then deceleration
  easeInOutQuint: (t) =>
    t < 0.5 ? 16 * t * t * t * t * t : 1 + 16 * --t * t * t * t * t,
  easeInExpo: (t) => (t === 0 ? 0 : Math.pow(2, 10 * t - 10)),
  easeOutExpo: (t) => (t === 1 ? 1 : 1 - Math.pow(2, -10 * t)),
  easeIntOutExpo: (t) =>
    t === 0
      ? 0
      : t === 1
      ? 1
      : t < 0.5
      ? Math.pow(2, 20 * t - 10) / 2
      : (2 - Math.pow(2, -20 * t + 10)) / 2,
  easeInCirc: (t) => 1 - Math.sqrt(1 - t * t),
  easeOutCirc: (t) => Math.sqrt(1 - (t - 1) * (t - 1)),
  easeInOutCirc: (t) =>
    t < 0.5
      ? 1 - Math.sqrt(1 - 4 * t * t) / 2
      : (Math.sqrt(1 - Math.pow(-2 * t + 2, 2)) + 1) / 2,
  easeInBack: (t) => 2.70158 * t * t * t - 1.70158 * t * t,
  easeOutBack: (t) =>
    1 + 2.70158 * Math.pow(t - 1, 3) + c1 * Math.pow(t - 1, 2),
  easeInOutBack: (t) => {
    const c = 2.5949095;

    return t < 0.5
      ? (4 * t * t * ((c + 1) * 2 * t - c)) / 2
      : (Math.pow(2 * t - 2, 2) * ((c + 1) * (t * 2 - 2) + c) + 2) /
          2;
  },
  easeInElastic: (t) =>
    t === 0
      ? 0
      : t === 1
      ? 1
      : -Math.pow(2, 10 * t - 10) *
        Math.sin(((t * 10 - 10.75) * (2 * Math.PI)) / 3),
  easeOutElastic: (t) =>
    t === 0
      ? 0
      : t === 1
      ? 1
      : Math.pow(2, -10 * t) *
          Math.sin(((t * 10 - 0.75) * (2 * Math.PI)) / 3) +
        1,
  easeInOutElastic: (t) =>
    t === 0
      ? 0
      : t === 1
      ? 1
      : t < 0.5
      ? -(
          Math.pow(2, 20 * t - 10) *
          Math.sin(((20 * t - 11.125) * (2 * Math.PI)) / 4.5)
        ) / 2
      : (Math.pow(2, -20 * t + 10) *
          Math.sin(((20 * t - 11.125) * (2 * Math.PI)) / 4.5)) /
          2 +
        1,
  easeInBounce: (t) => 1 - ease.easeOutBounce(1 - t),
  easeOutBounce: (t) => {
    const n = 7.5625;
    const d = 2.75;

    if (t < 1 / d) {
      return n * t * t;
    } else if (t < 2 / d) {
      return n * (t -= 1.5 / d) * t + 0.75;
    } else if (t < 2.5 / d) {
      return n * (t -= 2.25 / d) * t + 0.9375;
    } else {
      return n * (t -= 2.625 / d) * t + 0.984375;
    }
  },
  easeInOutBounce: (t) =>
    t < 0.5
      ? (1 - ease.easeOutBounce(1 - 2 * t)) / 2
      : (1 + ease.easeOutBounce(2 * t - 1)) / 2,
};

//#endregion Math
//#region Date
/**
 * Returns the name of the weekday from the Date object specified.
 * @function
 * @memberOf bijou
 * @param {Date} [date=new Date()] The date object to use.
 * @param {String} [locale=en-US] The locale to use.
 * @example
 * console.log(_$.dayName)); // e.g. "Friday"
 * @returns {String} The day name from the date.
 */
export let dayName = (date = new Date(), locale = 'en-US') =>
  date.toLocaleDateString(locale, {
    weekday: 'long',
  });

/**
 * Formats a number of milliseconds
 * @function
 * @memberOf bijou
 * @param {Number|String} ms The number of milliseconds to format to a string.
 * @example
 * console.log(_$.formatMilliseconds(1324765128475)); // "1 century, 7 years, 2 days, 22 hours, 18 minutes, 48 seconds, 475 milliseconds"
 * @returns {String} The string of formatted milliseconds.
 */
export let formatMilliseconds = (ms) => {
  ms = typeof ms === 'string' ? +ms : ms;
  if (ms < 0) ms = -ms;
  const time = {
    century: Math.floor(ms / 1144800000000),
    year: Math.floor(ms / 22896000000) % 50,
    day: Math.floor(ms / 86400000) % 365,
    hour: Math.floor(ms / 3600000) % 24,
    minute: Math.floor(ms / 60000) % 60,
    second: Math.floor(ms / 1000) % 60,
    millisecond: Math.floor(ms) % 1000,
  };
  return Object.entries(time)
    .filter((val) => val[1] !== 0)
    .map(([key, val]) => `${val} ${key}${val !== 1 ? 's' : ''}`)
    .join(', ');
};
//#endregion Date
//#region String
/**
 * Removes the accents from a string.
 * @memberOf bijou
 * @function
 * @returns {String} The string without accents.
 * @example
 * console.log(_$.decurr("déjà vu")); // "deja vu"
 * @param {String} str The string to use.
 */
export let deburr = (str) =>
  str.normalize('NFD').replace(/[\u0300-\u036f]/g, '');
/**
 * Returns either "mobile" or "desktop" depending on which type of device the user is using.
 * @function
 * @memberOf bijou
 * @param
 * @returns {String} Either "mobile" or "desktop" depending on which type of device the user is using.
 * @example
 * console.log(_$.mobileOrDesktop()); // e.g. "desktop"
 */
export let mobileOrDesktop = () => {
  node();
  return /Android|webOS|iPhone|iPad|iPod|BlackBerry|IEMobile|Opera Mini/i.test(
    navigator.userAgent,
  )
    ? 'mobile'
    : 'desktop';
};
/**
 * Removes tags from the HTML string specified.
 * @function
 * @memberOf bijou
 * @param {String} html The string of HTML to remove tags from.
 * @example
 * console.log(_$.removeTags("<div>Hello</div>")); // "Hello"
 * @returns {String} THe string of HTML without the tags.
 */
export let removeTags = (html) => html.replace(/<[^>]*>/g, '');

/**
 * Speaks the text given.
 * @memberOf bijou
 * @function
 * @param {String} text The text to split
 * @param {String} [lang=en-US] The language to speak with.
 * @param {Number} [volume=1] The volume
 * @param {String|Number} [voice=1] The voice to use.
 * @param {Number} [pitch=1] The pitch
 * @param {Number} [volume=1] The volume
 * @param {Number} [rate=1] The speed.
 * @example
 * _$.speak("Bijou is awesome!"); // speaks "Bijou is awesome!"
 * @returns {undefined}
 */
export let speak = (
  text,
  lang = 'en',
  volume = 1,
  voice = 1,
  pitch = 1,
  rate = 1,
) => {
  var msg = new SpeechSynthesisUtterance();
  var voices = window.speechSynthesis.getVoices();
  let def = voices.filter((c) => c.default);
  msg.voice = voice
    ? typeof voice === 'number'
      ? voices[voice]
      : voice
    : def;
  msg.volume = volume; // From 0 to 1
  msg.rate = rate; // From 0.1 to 10
  msg.pitch = pitch; // From 0 to 2
  msg.text = text;
  msg.lang = lang;
  speechSynthesis.speak(msg);
};
/**
 * Returns the last space in the string given replaced with "&nbsp;"
 * @function
 * @memberOf bijou
 * @param {String} text The string to replace
 * @example
 * document.querySelector("h1").innerHTML = _$.widows(document.querySelector("h1").innerHTML);
 * //Replaces the last space in the <h1>'s innerText with "&nbsp;"
 * @returns {String} The replaced string.
 */
export let widows = (text) => {
  var wordArray = text.split(' ');
  var finalTitle = '';
  for (var i = 0; i <= wordArray.length - 1; i++) {
    finalTitle += wordArray[i];
    if (i == wordArray.length - 2) {
      finalTitle += '&nbsp;';
    } else {
      finalTitle += ' ';
    }
  }
  return finalTitle;
};

/**
 * Undoes camelCase.
 * @function
 * @memberOf bijou
 * @param {String} str The string to unCamelCase.
 * @example
 * console.log(_$.unCamelCase("helloWorld")); // "Hello World"
 * @returns {String} The string of unCamelCased code.
 */
export let unCamelCase = function (str) {
  return str
    .replace(/([a-z])([A-Z])/g, '$1 $2')
    .replace(/\b([A-Z]+)([A-Z])([a-z])/, '$1 $2$3')
    .replace(/^./, function (s) {
      return s.toUpperCase();
    });
};

/**
 * Syntax highlights a string of code.
 * @function
 * @memberOf bijou
 * @param {String} string The string of HTML to highlight.
 * @param {String} [mode=html] The mode to use for highlighting. (CSS, JS or HTML).
 * @param {Object} [colors={}] The colors to use for highlighting.
 * @param {String} [colors.tagNameColor='mediumblue'] The color to use for HTML tags.
 * @param {String} [colors.tagColor='brown'] The color to use for HTML tag names.
 * @param {String} [colors.attributeColor='red'] The color to use for HTML attributes.
 * @param {String} [colors.attributeValueColor='mediumblue'] The color to use for HTML attribute values.
 * @param {String} [colors.commentColor='green'] The color to use for comments.
 * @param {String} [colors.cssSelectorColor='brown'] The color to use for CSS selectors.
 * @param {String} [colors.cssPropertyColor='red'] The color to use for CSS properties.
 * @param {String} [colors.cssPropertyValueColor='mediumblue'] The color to use for CSS propertie values.
 * @param {String} [colors.cssLimiterColor='black'] The color to use for css limiters.
 * @param {String} [colors.cssImportantColor='red'] The color to use for `!important` in CSS.
 * @param {String} [colors.jsColor='black'] The color to use for the majority of javascript.
 * @param {String} [colors.jsKeywordColor='black'] The color to use for javascript keywords.
 * @param {String} [colors.jsStringColor='brown'] The color to use for javascript strings.
 * @param {String} [colors.jsNumberColor='black'] The color to use for javascript numbers.
 * @param {String} [colors.jsPropertyColor='black'] The color to use for javascript properties.
 * @param {String} [colors.fontFamily="Consolas,'Courier New', monospace"] The font to use for syntax highlighting.
 * @example
 * _$.syntaxHighlight('alert(\"Hello\")', 'js'); // <span style="color:black">alert(<span style="color:brown">"Hello"</span>)</span>
 * @returns {String} The highlighted string of code as HTML code.
 */
export let syntaxHighlight = (string, mode = 'html', colors = {}) => {
  node();
  //        .==.        .==.
  //       //`^\\      //^`\\
  //      // ^ ^\(\__/)/^ ^^\\
  //     //^ ^^ ^/6  6\ ^^ ^ \\
  //    //^ ^^ ^/( .. )\^ ^ ^ \\
  //   // ^^ ^/\| v""v |/\^ ^ ^\\
  //  // ^^/\/ /  `~~`  \ \/\^ ^\\
  //  -----------------------------
  /// HERE BE DRAGONS
  let el = document.createElement('DIV');
  el.innerText = string;
  let highlightel = (elmnt, mode, colors = {}) => {
    // Credit to w3schools for this
    var lang = mode || 'html';
    var elmntObj = document.getElementById(elmnt) || elmnt;
    var elmntTxt = elmntObj.innerHTML;
    var tagcolor = colors.tagColor || 'mediumblue';
    var tagnamecolor = colors.tagNameColor || 'brown';
    var attributecolor = colors.attributeColor || 'red';
    var attributevaluecolor =
      colors.attributeValueColor || 'mediumblue';
    var commentcolor = colors.commentColor || 'green';
    var cssselectorcolor = colors.cssSelectorColor || 'brown';
    var csspropertycolor = colors.cssPropertyColor || 'red';
    var csspropertyvaluecolor =
      colors.cssPropertyValueColor || 'mediumblue';
    var cssdelimitercolor = colors.cssLimiterColor || 'black';
    var cssimportantcolor = colors.cssImportantColor || 'red';
    var jscolor = colors.jsColor || 'black';
    var jskeywordcolor = colors.jsKeywordColor || 'mediumblue';
    var jsstringcolor = colors.jsStringColor || 'brown';
    var jsnumbercolor = colors.jsNumberColor || 'red';
    var jspropertycolor = colors.jsPropertyColor || 'black';
    elmntObj.style.fontFamily =
      colors.fontFamily || "Consolas,'Courier New', monospace";
    if (!lang) {
      lang = 'html';
    }
    if (lang == 'html') {
      elmntTxt = htmlMode(elmntTxt);
    }
    if (lang == 'css') {
      elmntTxt = cssMode(elmntTxt);
    }
    if (lang == 'js') {
      elmntTxt = jsMode(elmntTxt);
    }
    elmntObj.innerHTML = elmntTxt;

    function extract(str, start, end, func, repl) {
      var s,
        e,
        d = '',
        a = [];
      while (str.search(start) > -1) {
        s = str.search(start);
        e = str.indexOf(end, s);
        if (e == -1) {
          e = str.length;
        }
        if (repl) {
          a.push(func(str.substring(s, e + end.length)));
          str =
            str.substring(0, s) + repl + str.substr(e + end.length);
        } else {
          d += str.substring(0, s);
          d += func(str.substring(s, e + end.length));
          str = str.substr(e + end.length);
        }
      }
      this.rest = d + str;
      this.arr = a;
    }
    function htmlMode(txt) {
      var rest = txt,
        done = '',
        comment,
        startpos,
        endpos,
        note,
        i;
      comment = new extract(
        rest,
        '&lt;!--',
        '--&gt;',
        commentMode,
        'W3HTMLCOMMENTPOS',
      );
      rest = comment.rest;
      while (rest.indexOf('&lt;') > -1) {
        note = '';
        startpos = rest.indexOf('&lt;');
        if (rest.substr(startpos, 9).toUpperCase() == '&LT;STYLE') {
          note = 'css';
        }
        if (rest.substr(startpos, 10).toUpperCase() == '&LT;SCRIPT') {
          note = 'javascript';
        }
        endpos = rest.indexOf('&gt;', startpos);
        if (endpos == -1) {
          endpos = rest.length;
        }
        done += rest.substring(0, startpos);
        done += tagMode(rest.substring(startpos, endpos + 4));
        rest = rest.substr(endpos + 4);
        if (note == 'css') {
          endpos = rest.indexOf('&lt;/style&gt;');
          if (endpos > -1) {
            done += cssMode(rest.substring(0, endpos));
            rest = rest.substr(endpos);
          }
        }
        if (note == 'javascript') {
          endpos = rest.indexOf('&lt;/script&gt;');
          if (endpos > -1) {
            done += jsMode(rest.substring(0, endpos));
            rest = rest.substr(endpos);
          }
        }
      }
      rest = done + rest;
      for (i = 0; i < comment.arr.length; i++) {
        rest = rest.replace('W3HTMLCOMMENTPOS', comment.arr[i]);
      }
      return rest;
    }
    function tagMode(txt) {
      var rest = txt,
        done = '',
        startpos,
        endpos,
        result;
      while (rest.search(/(\s|<br>)/) > -1) {
        startpos = rest.search(/(\s|<br>)/);
        endpos = rest.indexOf('&gt;');
        if (endpos == -1) {
          endpos = rest.length;
        }
        done += rest.substring(0, startpos);
        done += attributeMode(rest.substring(startpos, endpos));
        rest = rest.substr(endpos);
      }
      result = done + rest;
      result =
        '<span style=color:' +
        _$.escapeHTML(tagcolor) +
        '>&lt;</span>' +
        result.substring(4);
      if (result.substr(result.length - 4, 4) == '&gt;') {
        result =
          result.substring(0, result.length - 4) +
          '<span style=color:' +
          _$.escapeHTML(tagcolor) +
          '>&gt;</span>';
      }
      return (
        '<span style=color:' + _$.escapeHTML(tagnamecolor) + '>' + result + '</span>'
      );
    }
    function attributeMode(txt) {
      var rest = txt,
        done = '',
        startpos,
        endpos,
        singlefnuttpos,
        doublefnuttpos,
        spacepos;
      while (rest.indexOf('=') > -1) {
        endpos = -1;
        startpos = rest.indexOf('=');
        singlefnuttpos = rest.indexOf("'", startpos);
        doublefnuttpos = rest.indexOf('"', startpos);
        spacepos = rest.indexOf(' ', startpos + 2);
        if (
          spacepos > -1 &&
          (spacepos < singlefnuttpos || singlefnuttpos == -1) &&
          (spacepos < doublefnuttpos || doublefnuttpos == -1)
        ) {
          endpos = rest.indexOf(' ', startpos);
        } else if (
          doublefnuttpos > -1 &&
          (doublefnuttpos < singlefnuttpos || singlefnuttpos == -1) &&
          (doublefnuttpos < spacepos || spacepos == -1)
        ) {
          endpos = rest.indexOf('"', rest.indexOf('"', startpos) + 1);
        } else if (
          singlefnuttpos > -1 &&
          (singlefnuttpos < doublefnuttpos || doublefnuttpos == -1) &&
          (singlefnuttpos < spacepos || spacepos == -1)
        ) {
          endpos = rest.indexOf("'", rest.indexOf("'", startpos) + 1);
        }
        if (!endpos || endpos == -1 || endpos < startpos) {
          endpos = rest.length;
        }
        done += rest.substring(0, startpos);
        done += attributeValueMode(
          rest.substring(startpos, endpos + 1),
        );
        rest = rest.substr(endpos + 1);
      }
      return (
        '<span style=color:' +
        _$.escapeHTML(attributecolor) +
        '>' +
        done +
        rest +
        '</span>'
      );
    }
    function attributeValueMode(txt) {
      return (
        '<span style=color:' +
        _$.escapeHTML(attributevaluecolor) +
        '>' +
        txt +
        '</span>'
      );
    }
    function commentMode(txt) {
      return (
        '<span style=color:' + _$.escapeHTML(commentcolor) + '>' + txt + '</span>'
      );
    }
    function cssMode(txt) {
      var rest = txt,
        done = '',
        s,
        e,
        comment,
        i,
        midz,
        c,
        cc;
      comment = new extract(
        rest,
        /\/\*/,
        '*/',
        commentMode,
        'W3CSSCOMMENTPOS',
      );
      rest = comment.rest;
      while (rest.search('{') > -1) {
        s = rest.search('{');
        midz = rest.substr(s + 1);
        cc = 1;
        c = 0;
        for (i = 0; i < midz.length; i++) {
          if (midz.substr(i, 1) == '{') {
            cc++;
            c++;
          }
          if (midz.substr(i, 1) == '}') {
            cc--;
          }
          if (cc == 0) {
            break;
          }
        }
        if (cc != 0) {
          c = 0;
        }
        e = s;
        for (i = 0; i <= c; i++) {
          e = rest.indexOf('}', e + 1);
        }
        if (e == -1) {
          e = rest.length;
        }
        done += rest.substring(0, s + 1);
        done += cssPropertyMode(rest.substring(s + 1, e));
        rest = rest.substr(e);
      }
      rest = done + rest;
      rest = rest.replace(
        /{/g,
        '<span style=color:' + _$.escapeHTML(cssdelimitercolor) + '>{</span>',
      );
      rest = rest.replace(
        /}/g,
        '<span style=color:' + _$.escapeHTML(cssdelimitercolor) + '>}</span>',
      );
      for (i = 0; i < comment.arr.length; i++) {
        rest = rest.replace('W3CSSCOMMENTPOS', comment.arr[i]);
      }
      return (
        '<span style=color:' +
        _$.escapeHTML(cssselectorcolor) +
        '>' +
        rest +
        '</span>'
      );
    }
    function cssPropertyMode(txt) {
      var rest = txt,
        done = '',
        s,
        e,
        n,
        loop;
      if (rest.indexOf('{') > -1) {
        return cssMode(rest);
      }
      while (rest.search(':') > -1) {
        s = rest.search(':');
        loop = true;
        n = s;
        while (loop == true) {
          loop = false;
          e = rest.indexOf(';', n);
          if (rest.substring(e - 5, e + 1) == '&nbsp;') {
            loop = true;
            n = e + 1;
          }
        }
        if (e == -1) {
          e = rest.length;
        }
        done += rest.substring(0, s);
        done += cssPropertyValueMode(rest.substring(s, e + 1));
        rest = rest.substr(e + 1);
      }
      return (
        '<span style=color:' +
        _$.escapeHTML(csspropertycolor) +
        '>' +
        done +
        rest +
        '</span>'
      );
    }
    function cssPropertyValueMode(txt) {
      var rest = txt,
        done = '',
        s;
      rest =
        '<span style=color:' +
        _$.escapeHTML(cssdelimitercolor) +
        '>:</span>' +
        rest.substring(1);
      while (rest.search(/!important/i) > -1) {
        s = rest.search(/!important/i);
        done += rest.substring(0, s);
        done += cssImportantMode(rest.substring(s, s + 10));
        rest = rest.substr(s + 10);
      }
      result = done + rest;
      if (
        result.substr(result.length - 1, 1) == ';' &&
        result.substr(result.length - 6, 6) != '&nbsp;' &&
        result.substr(result.length - 4, 4) != '&lt;' &&
        result.substr(result.length - 4, 4) != '&gt;' &&
        result.substr(result.length - 5, 5) != '&amp;'
      ) {
        result =
          result.substring(0, result.length - 1) +
          '<span style=color:' +
          _$.escapeHTML(cssdelimitercolor) +
          '>;</span>';
      }
      return (
        '<span style=color:' +
        _$.escapeHTML(csspropertyvaluecolor) +
        '>' +
        result +
        '</span>'
      );
    }
    function cssImportantMode(txt) {
      return (
        '<span style=color:' +
        _$.escapeHTML(cssimportantcolor) +
        ';font-weight:bold;>' +
        txt +
        '</span>'
      );
    }
    function jsMode(txt) {
      var rest = txt,
        done = '',
        esc = [],
        i,
        cc,
        tt = '',
        sfnuttpos,
        dfnuttpos,
        compos,
        comlinepos,
        keywordpos,
        numpos,
        mypos,
        dotpos,
        y;
      for (i = 0; i < rest.length; i++) {
        cc = rest.substr(i, 1);
        if (cc == '\\') {
          esc.push(rest.substr(i, 2));
          cc = 'W3JSESCAPE';
          i++;
        }
        tt += cc;
      }
      rest = tt;
      y = 1;
      while (y == 1) {
        sfnuttpos = getPos(rest, "'", "'", jsStringMode);
        dfnuttpos = getPos(rest, '"', '"', jsStringMode);
        compos = getPos(rest, /\/\*/, '*/', commentMode);
        comlinepos = getPos(rest, /\/\//, '<br>', commentMode);
        numpos = getNumPos(rest, jsNumberMode);
        keywordpos = getKeywordPos('js', rest, jsKeywordMode);
        dotpos = getDotPos(rest, jsPropertyMode);
        if (
          Math.max(
            numpos[0],
            sfnuttpos[0],
            dfnuttpos[0],
            compos[0],
            comlinepos[0],
            keywordpos[0],
            dotpos[0],
          ) == -1
        ) {
          break;
        }
        mypos = getMinPos(
          numpos,
          sfnuttpos,
          dfnuttpos,
          compos,
          comlinepos,
          keywordpos,
          dotpos,
        );
        if (mypos[0] == -1) {
          break;
        }
        if (mypos[0] > -1) {
          done += rest.substring(0, mypos[0]);
          done += mypos[2](rest.substring(mypos[0], mypos[1]));
          rest = rest.substr(mypos[1]);
        }
      }
      rest = done + rest;
      for (i = 0; i < esc.length; i++) {
        rest = rest.replace('W3JSESCAPE', esc[i]);
      }
      return '<span style=color:' + _$.escapeHTML(jscolor) + '>' + rest + '</span>';
    }
    function jsStringMode(txt) {
      return (
        '<span style=color:' + _$.escapeHTML(jsstringcolor) + '>' + txt + '</span>'
      );
    }
    function jsKeywordMode(txt) {
      return (
        '<span style=color:' + _$.escapeHTML(jskeywordcolor) + '>' + txt + '</span>'
      );
    }
    function jsNumberMode(txt) {
      return (
        '<span style=color:' + _$.escapeHTML(jsnumbercolor) + '>' + txt + '</span>'
      );
    }
    function jsPropertyMode(txt) {
      return (
        '<span style=color:' + _$.escapeHTML(jspropertycolor) + '>' + txt + '</span>'
      );
    }
    function getDotPos(txt, func) {
      var x,
        i,
        j,
        s,
        e,
        arr = [
          '.',
          '<',
          ' ',
          ';',
          '(',
          '+',
          ')',
          '[',
          ']',
          ',',
          '&',
          ':',
          '{',
          '}',
          '/',
          '-',
          '*',
          '|',
          '%',
        ];
      s = txt.indexOf('.');
      if (s > -1) {
        x = txt.substr(s + 1);
        for (j = 0; j < x.length; j++) {
          cc = x[j];
          for (i = 0; i < arr.length; i++) {
            if (cc.indexOf(arr[i]) > -1) {
              e = j;
              return [s + 1, e + s + 1, func];
            }
          }
        }
      }
      return [-1, -1, func];
    }
    function getMinPos() {
      var i,
        arr = [];
      for (i = 0; i < arguments.length; i++) {
        if (arguments[i][0] > -1) {
          if (arr.length == 0 || arguments[i][0] < arr[0]) {
            arr = arguments[i];
          }
        }
      }
      if (arr.length == 0) {
        arr = arguments[i];
      }
      return arr;
    }
    function getKeywordPos(typ, txt, func) {
      var words,
        i,
        pos,
        rpos = -1,
        rpos2 = -1,
        patt;
      if (typ == 'js') {
        words = [
          'abstract',
          'arguments',
          'boolean',
          'break',
          'byte',
          'case',
          'catch',
          'char',
          'class',
          'const',
          'continue',
          'debugger',
          'default',
          'delete',
          'do',
          'double',
          'else',
          'enum',
          'eval',
          'export',
          'extends',
          'false',
          'final',
          'finally',
          'float',
          'for',
          'function',
          'goto',
          'if',
          'implements',
          'import',
          'in',
          'instanceof',
          'int',
          'interface',
          'let',
          'long',
          'NaN',
          'native',
          'new',
          'null',
          'package',
          'private',
          'protected',
          'public',
          'return',
          'short',
          'static',
          'super',
          'switch',
          'synchronized',
          'this',
          'throw',
          'throws',
          'transient',
          'true',
          'try',
          'typeof',
          'var',
          'void',
          'volatile',
          'while',
          'with',
          'yield',
        ];
      }
      for (i = 0; i < words.length; i++) {
        pos = txt.indexOf(words[i]);
        if (pos > -1) {
          patt = /\W/g;
          if (
            txt.substr(pos + words[i].length, 1).match(patt) &&
            txt.substr(pos - 1, 1).match(patt)
          ) {
            if (pos > -1 && (rpos == -1 || pos < rpos)) {
              rpos = pos;
              rpos2 = rpos + words[i].length;
            }
          }
        }
      }
      return [rpos, rpos2, func];
    }
    function getPos(txt, start, end, func) {
      var s, e;
      s = txt.search(start);
      e = txt.indexOf(end, s + end.length);
      if (e == -1) {
        e = txt.length;
      }
      return [s, e + end.length, func];
    }
    function getNumPos(txt, func) {
      var arr = [
          '<br>',
          ' ',
          ';',
          '(',
          '+',
          ')',
          '[',
          ']',
          ',',
          '&',
          ':',
          '{',
          '}',
          '/',
          '-',
          '*',
          '|',
          '%',
          '=',
        ],
        i,
        j,
        c,
        startpos = 0,
        endpos,
        word;
      for (i = 0; i < txt.length; i++) {
        for (j = 0; j < arr.length; j++) {
          c = txt.substr(i, arr[j].length);
          if (c == arr[j]) {
            if (
              c == '-' &&
              (txt.substr(i - 1, 1) == 'e' ||
                txt.substr(i - 1, 1) == 'E')
            ) {
              continue;
            }
            endpos = i;
            if (startpos < endpos) {
              word = txt.substring(startpos, endpos);
              if (!isNaN(word)) {
                return [startpos, endpos, func];
              }
            }
            i += arr[j].length;
            startpos = i;
            i -= 1;
            break;
          }
        }
      }
      return [-1, -1, func];
    }
  };
  highlightel(el, mode, colors);
  return el.innerHTML;
};
/**
 * camelCases a string.
 * @function
 * @memberOf bijou
 * @param {String} str The string of non-camelCased text.
 * @example
 * console.log(_$.camelCase("Hello world")); // "helloWorld"
 * @returns {String} The camelCased string.
 */
export let camelCase = (str) => {
  return str
    .replace(/(?:^\w|[A-Z]|\b\w)/g, function (word, index) {
      return index === 0 ? word.toLowerCase() : word.toUpperCase();
    })
    .replace(/\s+/g, '');
};
/**
 * Scrambles the order of characters in a string. Thanks to @\Touchcreator for the suggestion for this.
 * @function
 * @memberOf bijou
 * @param {String} str The string to be scrambled
 * @example
 * console.log(_$.scrambleString("Hello world")); // e.g. "owllH rdloe"
 * @returns {String} The scrambled text.
 */
export let scrambleString = (str) => {
  var a = str.split(''),
    n = a.length;

  for (var i = n - 1; i > 0; i--) {
    var j = Math.floor(Math.random() * (i + 1));
    var tmp = a[i];
    a[i] = a[j];
    a[j] = tmp;
  }
  return a.join('');
};
/**
 * Hashes a string to a unique integer (This cannot be decrypted easily).
 * @function
 * @memberOf bijou
 * @param {String} str The String to hash.
 * @param {Number} [seed=0] The seed of the hash.
 * @example
 * console.log(_$.hashString("Hello world")); // 3494146707865688
 * @returns {Number} The hashed string.
 */
export let hashString = (str, seed = 0) => {
  let h1 = 0xdeadbeef ^ seed,
    h2 = 0x41c6ce57 ^ seed;
  for (let i = 0, ch; i < str.length; i++) {
    ch = str.charCodeAt(i);
    h1 = Math.imul(h1 ^ ch, 2654435761);
    h2 = Math.imul(h2 ^ ch, 1597334677);
  }
  h1 =
    Math.imul(h1 ^ (h1 >>> 16), 2246822507) ^
    Math.imul(h2 ^ (h2 >>> 13), 3266489909);
  h2 =
    Math.imul(h2 ^ (h2 >>> 16), 2246822507) ^
    Math.imul(h1 ^ (h1 >>> 13), 3266489909);
  return 4294967296 * (2097151 & h2) + (h1 >>> 0);
};

/**
 * Gets the edit distance between two strings.
 * @function
 * @memberOf bijou
 * @param {String} a The first string
 * @param {String} b The seconds string
 * @example
 * console.log(_$.editDistance("hello", "Hello")); // 1
 * @returns {Number} The edit distance between two strings
 */
export let editDistance = (a, b) => {
  if (a.length == 0) return b.length;
  if (b.length == 0) return a.length;

  var matrix = [];

  // increment along the first column of each row
  var i;
  for (i = 0; i <= b.length; i++) {
    matrix[i] = [i];
  }

  // increment each column in the first row
  var j;
  for (j = 0; j <= a.length; j++) {
    matrix[0][j] = j;
  }

  // Fill in the rest of the matrix
  for (i = 1; i <= b.length; i++) {
    for (j = 1; j <= a.length; j++) {
      if (b.charAt(i - 1) == a.charAt(j - 1)) {
        matrix[i][j] = matrix[i - 1][j - 1];
      } else {
        matrix[i][j] = Math.min(
          matrix[i - 1][j - 1] + 1, // substitution
          Math.min(
            matrix[i][j - 1] + 1, // insertion
            matrix[i - 1][j] + 1,
          ),
        ); // deletion
      }
    }
  }

  return matrix[b.length][a.length];
};
/**
 * Returns the size of a string in bytes.
 * @function
 * @memberOf bijou
 * @param {String} str
 * @example
 * console.log(_$.byteSize("Hello world")); 11
 * @returns {Number} The byte size of the string.
 */
export let byteSize = (str) => new Blob([str]).size;

/**
 * Finds and replace multiple values with multiple other values.
 * @function
 * @memberOf bijou
 * @param {String} text The text to operate the replace on.
 * @param {Object} replace The object with find and replace values.
 * @example
 * _$.replaceMultiple("I have a cat, a dog, and a goat.", {dog: "cat", goat: "dog", cat: "goat"});//Returns "I have a goat, a cat and a dog"
 * @returns {String} The replaced string
 */
export let replaceMultiple = (text, replace) => {
  var re = new RegExp(Object.keys(replace).join('|'), 'gi');
  text = text.replace(re, function (matched) {
    return mapObj[matched];
  });
  return text;
};
/**
 * Returns the queries from a given url (Or just the current url)
 * @function
 * @memberOf bijou
 * @param {String} query The url query to get.
 * @param {String} [url=window.location.href] The url to find the query in. (By default this is the current url)
 * @example
 * // If the website adress of the current page was "https://example.com/?q=hello&hello=world"
 * console.log(_$.urlQuery("hello")); // "world"
 * // Or on a custom url:
 * console.log(_$.urlQuery("q", "https://google.com/search?q=something")); // "something"
 * @returns {String} The url query
 */
export let urlQuery = (query, url = window.location.href) => {
  query = query.replace(/[\[\]]/g, '\\$&');
  var regex = new RegExp(`[?&]${query}(=([^&#]*)|&|#|$)`),
    results = regex.exec(url);
  if (!results) return null;
  if (!results[2]) return '';
  return decodeURIComponent(results[2].replace(/\+/g, ' '));
};

/**
 * Sanitizes an HTML string. It is quite possible that this is not production ready so use with caution. (I did my best though >=( )
 * @function
 * @memberOf bijou
 * @param {String} html The input string to sanitize.
 * @param {Array} [tags=undefined] The array of tags to allow, there is a default list though.
 * @param {Array} [attributes=undefined] The array of attributes to allow. By default only allows "href" and "src" attributes.
 * @example
 * console.log(_$.sanitizeHTML("<script>alert('hello')></script><b>A normal tag</b>")); // "<b>A normal tag</b>"
 * @returns {String} The sanitized HTML string.
 */
export let sanitize = (
  html,
  tags = undefined,
  attributes = undefined,
) => {
  node();
  var attributes = attributes || [
    { attribute: 'src', tags: '*', regex: /^(?:https|http|\/\/):/ },
    { attribute: 'href', tags: '*', regex: /^(?:https|http|\/\/):/ },
    { attribute: 'width', tags: '*', regex: /^[0-9]+$/ },
    { attribute: 'height', tags: '*', regex: /^[0-9]+$/ },
    { attribute: 'id', tags: '*', regex: /^[a-zA-Z]+$/ },
    { attribute: 'class', tags: '*', regex: /^[a-zA-Z ]+$/ },
    {
      attribute: 'value',
      tags: ['INPUT', 'TEXTAREA'],
      regex: /^.+$/,
    },
    {
      attribute: 'checked',
      tags: ['INPUT'],
      regex: /^(?:true|false)+$/,
    },
    {
      attribute: 'placeholder',
      tags: ['INPUT', 'TEXTAREA'],
      regex: /^.+$/,
    },
    {
      attribute: 'alt',
      tags: ['IMG', 'AREA', 'INPUT'],
      //"^" and "$" match beggining and end
      regex: /^[0-9a-zA-Z]+$/,
    },
    {
      attribute: 'autofocus',
      tags: ['INPUT'],
      regex: /^(?:true|false)+$/,
    },
    {
      attribute: 'for',
      tags: ['LABEL', 'OUTPUT'],
      regex: /^[a-zA-Z0-9]+$/,
    },
  ];
  var tags = tags || [
    'I',
    'P',
    'B',
    'BODY',
    'HTML',
    'DEL',
    'INS',
    'STRONG',
    'SMALL',
    'A',
    'IMG',
    'CITE',
    'FIGCAPTION',
    'ASIDE',
    'ARTICLE',
    'SUMMARY',
    'DETAILS',
    'NAV',
    'TD',
    'TH',
    'TABLE',
    'THEAD',
    'TBODY',
    'NAV',
    'SPAN',
    'BR',
    'CODE',
    'PRE',
    'BLOCKQUOTE',
    'EM',
    'HR',
    'H1',
    'H2',
    'H3',
    'H4',
    'H5',
    'H6',
    'DIV',
    'MAIN',
    'HEADER',
    'FOOTER',
    'SELECT',
    'COL',
    'AREA',
    'ADDRESS',
    'ABBR',
    'BDI',
    'BDO',
  ];

  attributes = attributes.map((el) => {
    if (typeof el === 'string') {
      return { attribute: el, tags: '*', regex: /^.+$/ };
    }
    let output = el;
    if (!el.hasOwnProperty('tags')) {
      output.tags = '*';
    }
    if (!el.hasOwnProperty('regex')) {
      output.regex = /^.+$/;
    }
    return output;
  });
  var el = new DOMParser().parseFromString(html, 'text/html');
  var elements = el.querySelectorAll('*');
  for (let i = 0; i < elements.length; i++) {
    const current = elements[i];
    let attr_list = get_attributes(current);
    for (let j = 0; j < attr_list.length; j++) {
      const attribute = attr_list[j];
      if (!attribute_matches(current, attribute)) {
        current.removeAttribute(attr_list[j]);
      }
    }
    if (!tags.includes(current.tagName)) {
      current.remove();
    }
  }
  return el.documentElement.innerHTML;
  function attribute_matches(element, attribute) {
    let output = attributes.filter((attr) => {
      let returnval =
        attr.attribute === attribute &&
        (attr.tags === '*' || attr.tags.includes(element.tagName)) &&
        attr.regex.test(element.getAttribute(attribute));
      return returnval;
    });

    return output.length > 0;
  }
  function get_attributes(element) {
    for (
      var i = 0, atts = element.attributes, n = atts.length, arr = [];
      i < n;
      i++
    ) {
      arr.push(atts[i].nodeName);
    }
    return arr;
  }
};
/**
 * Converts markdown to HTML.
 * @param {String} src The markdown to convert to HTML.
 * @memberOf bijou
 * @function
 * @example
 * console.log(_$.markdownToHTML("_Italic text_, **bold text**")); // "<em>Italic text</em>, <b>bold text</b>"
 * @returns {String} The string of HTML converted from the markdown input.
 */
export let markdownToHTML = (src) => {
  var rx_lt = /</g;
  var rx_gt = />/g;
  var rx_space = /\t|\r|\uf8ff/g;
  var rx_escape = /\\([\\\|`*_{}\[\]()#+\-~])/g;
  var rx_hr = /^([*\-=_] *){3,}$/gm;
  var rx_blockquote = /\n *&gt; *([^]*?)(?=(\n|$){2})/g;
  var rx_list = /\n( *)(?:[*\-+]|((\d+)|([a-z])|[A-Z])[.)]) +([^]*?)(?=(\n|$){2})/g;
  var rx_listjoin = /<\/(ol|ul)>\n\n<\1>/g;
  var rx_highlight = /(^|[^A-Za-z\d\\])(([*_])|(~)|(\^)|(--)|(\+\+)|`)(\2?)([^<]*?)\2\8(?!\2)(?=\W|_|$)/g;
  var rx_code = /\n((```|~~~).*\n?([^]*?)\n?\2|(( {4}.*?\n)+))/g;
  var rx_link = /((!?)\[(.*?)\]\((.*?)( ".*")?\)|\\([\\`*_{}\[\]()#+\-.!~]))/g;
  var rx_table = /\n(( *\|.*?\| *\n)+)/g;
  var rx_thead = /^.*\n( *\|( *\:?-+\:?-+\:? *\|)* *\n|)/;
  var rx_row = /.*\n/g;
  var rx_cell = /\||(.*?[^\\])\|/g;
  var rx_heading = /(?=^|>|\n)([>\s]*?)(#{1,6}) (.*?)( #*)? *(?=\n|$)/g;
  var rx_para = /(?=^|>|\n)\s*\n+([^<]+?)\n+\s*(?=\n|<|$)/g;
  var rx_stash = /-\d+\uf8ff/g;

  function replace(rex, fn) {
    src = src.replace(rex, fn);
  }

  function element(tag, content) {
    return '<' + tag + '>' + content + '</' + tag + '>';
  }

  function blockquote(src) {
    return src.replace(rx_blockquote, function (all, content) {
      return element(
        'blockquote',
        blockquote(highlight(content.replace(/^ *&gt; */gm, ''))),
      );
    });
  }

  function list(src) {
    return src.replace(
      rx_list,
      function (all, ind, ol, num, low, content) {
        var entry = element(
          'li',
          highlight(
            content
              .split(
                RegExp(
                  '\n ?' +
                    ind +
                    '(?:(?:\\d+|[a-zA-Z])[.)]|[*\\-+]) +',
                  'g',
                ),
              )
              .map(list)
              .join('</li><li>'),
          ),
        );

        return (
          '\n' +
          (ol
            ? '<ol start="' +
              (num
                ? ol + '">'
                : parseInt(ol, 36) -
                  9 +
                  '" style="list-style-type:' +
                  (low ? 'low' : 'upp') +
                  'er-alpha">') +
              entry +
              '</ol>'
            : element('ul', entry))
        );
      },
    );
  }

  function highlight(src) {
    return src.replace(
      rx_highlight,
      function (all, _, p1, emp, sub, sup, small, big, p2, content) {
        return (
          _ +
          element(
            emp
              ? p2
                ? 'strong'
                : 'em'
              : sub
              ? p2
                ? 's'
                : 'sub'
              : sup
              ? 'sup'
              : small
              ? 'small'
              : big
              ? 'big'
              : 'code',
            highlight(content),
          )
        );
      },
    );
  }

  function unesc(str) {
    return str.replace(rx_escape, '$1');
  }

  var stash = [];
  var si = 0;

  src = '\n' + src + '\n';

  replace(rx_lt, '&lt;');
  replace(rx_gt, '&gt;');
  replace(rx_space, '  ');

  // blockquote
  src = blockquote(src);

  // horizontal rule
  replace(rx_hr, '<hr/>');

  // list
  src = list(src);
  replace(rx_listjoin, '');

  // code
  replace(rx_code, function (all, p1, p2, p3, p4) {
    stash[--si] = element(
      'pre',
      element('code', p3 || p4.replace(/^ {4}/gm, '')),
    );
    return si + '\uf8ff';
  });

  // link or image
  replace(rx_link, function (all, p1, p2, p3, p4, p5, p6) {
    stash[--si] = p6
      ? p6
      : p2
      ? p4
        ? '<img src="' + _$.escapeHTML(p4) + '" alt="' + _$.escapeHTML(p3) + '"/>'
        : p1
      : /^https?:\/\//g.test(p4)
        ?'<a href="' + _$.escapeHTML(p4) + '">' + unesc(highlight(p3)) + '</a>'
        : p1;
    return si + '\uf8ff';
  });

  // table
  replace(rx_table, function (all, table) {
    var sep = table.match(rx_thead)[1];
    return (
      '\n' +
      element(
        'table',
        table.replace(rx_row, function (row, ri) {
          return row == sep
            ? ''
            : element(
                'tr',
                row.replace(rx_cell, function (all, cell, ci) {
                  return ci
                    ? element(
                        sep && !ri ? 'th' : 'td',
                        unesc(highlight(cell || '')),
                      )
                    : '';
                }),
              );
        }),
      )
    );
  });

  // heading
  replace(rx_heading, function (all, _, p1, p2) {
    return _ + element('h' + p1.length, unesc(highlight(p2)));
  });

  // paragraph
  replace(rx_para, function (all, content) {
    return element('p', unesc(highlight(content)));
  });

  // stash
  replace(rx_stash, function (all) {
    return stash[parseInt(all)];
  });

  return src.trim();
};
<<<<<<< HEAD
/**
 * @memberOf bijou
 * @function
 * @returns {undefined}
 * @param {String} js The string of JavaScript to beautify.
 * @param {Function} callback The callback function to run with the beautified code.
 */
// no example for this one at the mo, because it seems to be very buggy
export let beautifyJS = (js, callback) => {
  _$.loadScript(
    'https://cdnjs.cloudflare.com/ajax/libs/js-beautify/1.13.5/beautify.min.js',
    () => {
      callback(js_beautify(js));
    },
  );
};
=======

>>>>>>> 70523ee6
/**
 * Counts the syllables in the word given.
 * @memberOf bijou
 * @function
 * @param {String} word The word to count syllables of
 * @example
 * console.log(_$.syllables("Hello")); // 2
 * @returns {Number} The number of syllables in the specified word.
 */
export let syllables = (word) => {
  word = word.toLowerCase();
  var t_some = 0;
  if (word.length > 3) {
    if (word.substring(0, 4) == 'some') {
      word = word.replace('some', '');
      t_some++;
    }
  }
  word = word.replace(/(?:[^laeiouy]|ed|[^laeiouy]e)$/, '');
  word = word.replace(/^y/, '');
  var syl = word.match(/[aeiouy]{1,2}/g);
  console.log(syl);
  if (syl) {
    return syl.length + t_some;
  }
};
/**
 * Capitalizes the first letter of the string
 * @memberOf bijou
 * @function
 * @param {String} str The string to capitalize.
 * @example
 * console.log(_$.capitalize("hello world")); // "Hello world"
 * @returns {String} The capitalized string.
 */
export let capitalize = (str) => {
  if(!str) throw new TypeError("Missing Param 'Str'.");
  return str.split("").map((section) => String.fromCodePoint(section.codePointAt(0)).toUpperCase() +
  section.slice(section.codePointAt(0) > 0xffff ? 2 : 1)).join("")
}
/**
 * Replaces between two indexes of a string.
 * @memberOf bijou
 * @function
 * @example
 * console.log(_$.replaceBetween("Hello world", 6, 11, "earthlings")); // "Hello earthlings"
 * @param {String} string The string to operate on.
 * @param {Number} start The start index
 * @param {Number} end The end index
 * @param {String} what What to replace with.
 * @returns {String} The replaced string
 */
export let replaceBetween = (string, start, end, what) =>
  string.substring(0, start) + what + string.substring(end);
/**
 * Escapes a string of HTML
 * @function
 * @memberOf bijou
 * @param {String} str The string of HTML to escape.
 * @example
 * console.log(_$.escapeHTML("<div>")); // "&lt;div&gt;"
 * @returns {String} The escaped HTML.
 */
export let escapeHTML = (str) =>
  str.replace(
    /[&<>'"]/g,
    (tag) =>
      ({
        '&': '&amp;',
        '<': '&lt;',
        '>': '&gt;',
        "'": '&#39;',
        '"': '&quot;',
      }[tag] || tag),
  );
/**
 * Unescapes a string of HTML
 * @function
 * @memberOf bijou
 * @param {String} str The string of HTML to unescape.
 * @example
 * console.log(_$.unescapeHTML("&lt;div&gt;")); // "<div>"
 * @returns {String} The unescaped HTML.
 */
export let unescapeHTML = (str) =>
  str.replace(
    /&amp;|&lt;|&gt;|&#39;|&quot;/g,
    (tag) =>
      ({
        '&amp;': '&',
        '&lt;': '<',
        '&gt;': '>',
        '&#39;': "'",
        '&quot;': '"',
      }[tag] || tag),
  );
/**
 * Returns the previous page that the user visited.
 * @function
 * @memberOf bijou
 * @example
 * console.log(_$.previousPage()); // e.g. "https://bijou.js.org"
 * @returns {String} The url of the previous page the user visited.
 */
export let previousPage = () => {
  node();
  return document.referrer || window.location.href;
};
//#endregion String
//#region Array

/**
 * Returns the difference between two arrays or strings.
 * @memberOf bijou
 * @function
 * @returns {Array|String} The difference between two arrays or strings.
 * @example
 * console.log(_$.arrayDiff(['a', 'b'], ['a', 'b', 'c', 'd'])); // ["c", "d"]
 * @param {Array|String} a1 The first array or string
 * @param {Array|String} a2 The 2nd array or string.
 */
export let arrayDiff = (a1, a2) => {
  var a = [],
    diff = [];
  for (var i = 0; i < a1.length; i++) {
    a[a1[i]] = true;
  }
  for (var i = 0; i < a2.length; i++) {
    if (a[a2[i]]) {
      delete a[a2[i]];
    } else {
      a[a2[i]] = true;
    }
  }
  for (var k in a) {
    diff.push(k);
  }
  return diff;
};

/**
 * Gets the difference between two strings.
 * @memberOf bijou
 * @function
 * @param {String} text1 The 1st text to compare
 * @param {String} text2 The 2nd text to compare with the 1st one.
 * @example 
 * console.log(_$.diff("hello earthlings", "hello world"); // [[6,8],[9,16]]
 * @returns {Array.<Array.<number>>} An array of arrays, each array in the main array contains 2 numbers, the start and then end of the difference.
 */
export let diff = function (text1, text2) {
  //Takes in two strings
  //Returns an array of the span of the differences
  //So if given:
  // text1: "that is number 124"
  // text2: "this is number 123"
  //It will return:
  // [[2,4],[17,18]]
  //If the strings are of different lengths, it will check up to the end of text1
  //If you want it to do case-insensitive difference, just convert the texts to lowercase before passing them in
  var diffRange = [];
  var currentRange = undefined;
  for (var i = 0; i < text1.length; i++) {
    if (text1[i] != text2[i]) {
      //Found a diff!
      if (currentRange == undefined) {
        //Start a new range
        currentRange = [i];
      }
    }
    if (currentRange != undefined && text1[i] == text2[i]) {
      //End of range!
      currentRange.push(i);
      diffRange.push(currentRange);
      currentRange = undefined;
    }
  }
  //Push any last range if there's still one at the end
  if (currentRange != undefined) {
    currentRange.push(i);
    diffRange.push(currentRange);
  }
  return diffRange;
};

/**
 * Removes an item from the array specified.
 * @memberOf bijou
 * @function
 * @param {Array} array The array to remove the item from.
 * @param {*} item The item to remove.
 * @example
 * console.log(_$.remove([5, 4, 3, 2, 1], 4)); // [5, 3, 2, 1]
 */
export let remove = (array, item) => {
  if (typeof array === 'string') {
    return array.replace(item, '');
  }
  if (typeof array === 'object') {
    array[`${item}`] = undefined;
    array = _$.clone(array, (itm) => itm !== undefined);
    return array;
  }
  if (array.indexOf(item) > -1) {
    array.splice(array.indexOf(item), 1);
  }
  return array;
};
/**
 * Splices an ArrayBuffer.
 * @function
 * @memberOf bijou
 * @param {ArrayBuffer|Buffer} arr The ArrayBuffer to splice.
 * @param {Number} start The start index.
 * @param {Number} end The end index.
 * @param {Boolean} [endian=false] Whether to use big endian or not.
 * @returns {Number} The hex representation of part of the ArrayBuffer.
 */
export let spliceArrayBuffer = (arr, start, end, endian = false) => {
  var direction = endian ? -1 : 1;
  if (endian) [start, end] = [end, start];
  start = Math.floor(start);
  end = Math.floor(end) + direction;
  for (var i = start, value = 0; i != end; i += direction)
    value = 256 * value + arr[i];
  return value;
};

/**
 * Flattens an array `level` times.
 * @memberOf bijou
 * @function
 * @returns {Array} The flattened array.
 * @example
 * console.log(_$.flatten(['a', 'b', ['c', 'd']])); // ['a', 'b', 'c', 'd'];
 * @param {Array} array The array to flatten.
 * @param {Number} [level=1] The number of iterations to flatten it.
 */
export let flatten = (array, level = 1) => {
  var output = array;
  _$.each(level, () => {
    output = [].concat.apply([], array);
  });
  return output;
};

/**
 * Flattens an array recursively.
 * @function
 * @memberOf bijou
 * @param {Array} arr The array to flatten.
 * @returns {Array} The flattened array.
 * @example
 * console.log(_$.nFlatten([5,[[9,4],0],[7,6]])); // [5,9,4,0,6,7]
 */
export let nFlatten = (arr) => {
  return arr.reduce(function (flat, toFlatten) {
    return flat.concat(
      Array.isArray(toFlatten) ? flatten(toFlatten) : toFlatten,
    );
  }, []);
};

/**
 * Returns whether the specified array or string contains the item given.
 * @memberOf bijou
 * @function
 * @param {Array} array The array to test with.
 * @param {String} item The item to see if the array contains.
 * @example
 * console.log(_$.contains([1,2,3,4,5], 3)); // true 
 * @returns {Boolean} True or false depending on if the array contains that item.
 */
export let contains = (array, item) => array.includes(item);

/**
 * Shuffles an array
 * @function
 * @memberOf bijou
 * @param {Array} array The array to shuffle.
 * @example
 * let array = [1,2,3,4,5];
 * console.log(_$.shuffleArray(array)); // e.g. [2,4,1,5,3]
 * @returns {Array} The shuffled array.
 */
export let shuffleArray = (array) =>
  array.sort(() => Math.random() - 0.5);

/**
 * Splice but also for strings
 * @memberOf bijou
 * @function
 * @param {String|Array} array The array or string to operate on
 * @param {Number} index The index to splice
 * @param {*} item The item
<<<<<<< HEAD
 * @param {Number} remove How many to remove.
 * @returns {String|Array} the spliced array of string
 * @example
 * console.log(_$.splice("hello earthlings", 5, " puny")); // "hello puny earthlings"
=======
 * @param {Number} [remove=0] How many to remove.
>>>>>>> 70523ee6
 */
export let splice = (array, index, remove = 0, item) => {
  let args = Array.from(arguments);
  args.shift();
  return typeof array === 'string'
    ? array
        .split('')
        .splice(...args)
        .join('')
    : array.splice(...args);
};
/**
 * Joins two arrays together and removes duplicate items.
 * @function
 * @memberOf bijou
 * @param {Array} x The first array to join.
 * @param {Array} y The second array to join.
 * @example
 * console.log(_$.unionArrays([1,2,3,4], [4,5,6])); // [1,2,3,4,5,6]
 * @returns {Array} The joined array from the two other arrays.
 */
export let unionArrays = (x, y) => {
  var obj = {};
  for (var i = x.length - 1; i >= 0; --i) obj[x[i]] = x[i];
  for (var i = y.length - 1; i >= 0; --i) obj[y[i]] = y[i];
  var res = [];
  for (var k in obj) {
    if (obj.hasOwnProperty(k)) res.push(obj[k]);
  }
  return res;
};
/**
 * averageBy
 * @function
 * @memberOf bijou
 * @param {Array.<number>} arr The array to average
 * @param {Function} fn The function to apply to each item of the array.
 * @example
 * Logs the average of the first 4 square numbers:
 * console.log(_$.averageBy([1,2,3,4], (v) => v ** 2)); // 7.5
 * @returns {Number} The average of the array.
 */
export let averageBy = (arr, fn) =>
  arr
    .map(typeof fn === 'function' ? fn : (val) => val[fn])
    .reduce((acc, val) => acc + val, 0) / arr.length;

/**
  * Removes duplicates from an array
  * @function
  * @memberOf bijou
  * @param {Array} array The array to remove duplicates from.
  * @example
  * console.log(_$.uniqueArray([1,1,2,3,4,4,4,5,6)); // [1,2,3,4,5,6]
  * @returns {Array} The array with no duplicates.
  */
export let uniqueArray = (array) => [...new Set(array)];
/**
 * For each item in an array, run a callback with it.
 * @function
 * @memberOf bijou
 * @param {Array|String|Number} array The array, string or number to run the callback with.
 * @param {Function} callback The callback function to run on the array items.
 * @example
 * _$.each(new Array(6), (array_item, i) => console.log(i)); 
 * // 0
 * // 1
 * // 2
 * // 3
 * // 4
 * // 5
 * @returns {undefined}
 */
export let each = (array, callback) => {
  array =
    typeof array === 'number'
      ? _$.range(1, array)
      : typeof array === 'string'
      ? array.split('')
      : array;
  for (let i = 0; i < array.length; i++) {
    callback(array[i], i, array);
  }
};
//#endregion Array
//#region Function
/**
 * Uses an array of arguments to make a function based on the one inputted.
 * @memberOf bijou
 * @function
 * @returns {Function}
 * @example
 * var say = _$.spread(function(who, what) {
    return who + ' says ' + what;
  });
  say(["Fred", "hi"]);//"Fred says hi"
 * @param {Function} fn The function to use
 */
export let spread = (fn) => {
  return (args) => {
    call_me.apply(this, args);
  };
};
/**
 * Memoizes a function, bascally caching the result of past operations so that if the exact same thing is called again it will return the same value instantly.
 * @function
 * @memberOf bijou
 * @param {Function} fn The function to memoize.
 * @example
 * let uuid = _$.memoize(() => _$.uuid()); // uuid will always return the same uuid. (Note that _$.uuid is already very fast - it can generate up to 10 million values in 20 seconds.)
 * @returns {Function} The memoized function.
 */
export let memoize = (fn) => {
  let cache = {};
  return function () {
    let args = JSON.stringify(Array.from(arguments));
    let arg_array = Array.from(arguments);
    if (cache[args]) {
      return cache[args];
    } else {
      cache[args] = fn(...arg_array);
      return cache[args];
    }
  };
};
/**
 * Composes two functions together. Read more here: https://www.codementor.io/@michelre/use-function-composition-in-javascript-gkmxos5mj
 * @function
 * @memberOf bijou
 * @param {...Function} The functions to be composed.
 * @returns {Function} The composed function.
 * @example
 * const add2 = (x) => x + 2;
 * const multiply2 = (x) => x * 2;
 * console.log(_$.composeFunction(add2, multiply2)(3)) // 8 - i.e  6 * 2 + 2
 */
export let composeFunction = (...functions) => (args) =>
  functions.reduceRight((arg, fn) => fn(arg), args);
/**
 * Returns the curried version of a function. Read more here: https://medium.com/@abitoprakash/implementing-a-curry-function-in-javascript-6a249dbcb1bb
 * @function
 * @memberOf bijou
 * @param {Function} fn The function to curry.
 * @param {Number} [arity=fn.length] The arity (number of params) of the function to curry.
 * {...*} [args] Optional arguments to pass to the function being curried.
 * @returns {Function} The curried version of the function.
 * @example 
 * let fn = (x, y, z, w) => x * y * z * w;
 * console.log(_$.curryFunction(fn, 4, 5)(4)(3)(2)); // 120 i.e. 5 * 4 * 3 * 2
 */
export let curryFunction = (fn, arity = fn.length, ...args) =>
  arity <= args.length
    ? fn(...args)
    : curryFunction.bind(null, fn, arity, ...args);
/**
 * Returns if the given function is async or not.
 * @memberOf bijou
 * @function
 * @param {Function} val The function to test.
 * @returns {Boolean} True if the function is async and false if not.
 * @example
 * const asyncFn = async (x) => x ** 3; // It's a silly function, but a good example
 * console.log(_$.isAsync(asyncFn)); // true
 */
export let isAsync = (val) =>
  Object.prototype.toString.call(val) === '[object AsyncFunction]';
/**
 * Only runs the input function at MAX with the delay specified.
 * @function
 * @memberOf bijou
 * @param {Function} func The function to run.
 * @param {Object.<Boolean>} options The options.
 * @param {Number} wait The number of milliseconds to wait.
 * @example
 * const alert_function = _$.throttle(() => {alert("hello")}, 5000)
 * setInterval(alert_function, 1)
 * @returns {Function} The throttled function
 */
export let throttle = (func, wait, options) => {
  var context, args, result;
  var timeout = null;
  var previous = 0;
  if (!options) options = {};
  var later = function () {
    previous = options.leading === false ? 0 : Date.now();
    timeout = null;
    result = func.apply(context, args);
    if (!timeout) context = args = null;
  };
  return function () {
    var now = Date.now();
    if (!previous && options.leading === false) previous = now;
    var remaining = wait - (now - previous);
    context = this;
    args = arguments;
    if (remaining <= 0 || remaining > wait) {
      if (timeout) {
        clearTimeout(timeout);
        timeout = null;
      }
      previous = now;
      result = func.apply(context, args);
      if (!timeout) context = args = null;
    } else if (!timeout && options.trailing !== false) {
      timeout = setTimeout(later, remaining);
    }
    return result;
  };
};
/**
 * Debounces a function
 * @memberOf bijou
 * @function
 * @example
 * window.addEventListener("keyup", _$.debounce(expensiveFunction, 100));//Run the function expensiveFunction at most every 100ms.
 * @param {Function} func The function to throttle.
 * @param {Number} wait The milliseconds to wait between executions.
 * @param {Boolean} [immediate=false] Whether or not to run immediately, or after a group of executions.
 */
export let debounce = (func, wait, immediate = false) => {
  // 'private' variable for instance
  // The returned function will be able to reference this due to closure.
  // Each call to the returned function will share this common timer.
  var timeout;

  // Calling debounce returns a new anonymous function
  return function () {
    // reference the context and args for the setTimeout function
    var context = this,
      args = arguments;

    // Should the function be called now? If immediate is true
    //   and not already in a timeout then the answer is: Yes
    var callNow = immediate && !timeout;

    // This is the basic debounce behaviour where you can call this
    //   function several times, but it will only execute once
    //   [before or after imposing a delay].
    //   Each time the returned function is called, the timer starts over.
    clearTimeout(timeout);

    // Set the new timeout
    timeout = setTimeout(function () {
      // Inside the timeout function, clear the timeout variable
      // which will let the next execution run when in 'immediate' mode
      timeout = null;

      // Check if the function already ran with the immediate flag
      if (!immediate) {
        // Call the original function with apply
        // apply lets you define the 'this' object as well as the arguments
        //    (both captured before setTimeout)
        func.apply(context, args);
      }
    }, wait);

    // Immediate mode and no wait timer? Execute the function..
    if (callNow) func.apply(context, args);
  };
};
/**
 * Runs a function asynchronously in a web worker.
 * @function
 * @memberOf bijou
 * @param {Function} fn The function to run
 * @example
 * _$.runAsync(() =>  "hello world").then(console.log); // "hello world"
 * @returns {Promise} A promise that resolves into the return value of the function.
 */
export let runAsync = (fn) => {
  const worker = new Worker(
    URL.createObjectURL(new Blob([`postMessage((${fn})());`]), {
      type: 'application/javascript; charset=utf-8',
    }),
  );
  return new Promise((res, rej) => {
    worker.onmessage = ({ data }) => {
      res(data), worker.terminate();
    };
    worker.onerror = (err) => {
      rej(err), worker.terminate();
    };
  });
};
//#endregion Function
//#region Object
/**
 * Flattens an object recursively into one. 
 * @memberOf bijou
 * @function
 * @example 
 * _$.flattenObj({
      hello: "world",
      another: {
          nested: "Value",
          anotherNestedValue: {
              "something": "A value"
          },
          "more Values!!": "lol"
      }
  }); //  { hello: "world", nested: "Value", something: "A value", more Values!!: "lol" }
* @param {Object} o The object to flatten
* @returns {Object} The flattened object.
 */
export let flattenObj = (o) => {
  return o !== Object(o) || Array.isArray(o)
    ? {}
    : Object.assign(
        {},
        ...(function leaves(o) {
          return [].concat.apply(
            [],
            Object.entries(o).map(([k, v]) => {
              return !v ||
                typeof v !== 'object' ||
                !Object.keys(v).some((key) =>
                  v.hasOwnProperty(key),
                ) ||
                Array.isArray(v)
                ? { [k]: v }
                : leaves(v);
            }),
          );
        })(o),
      );
};

/**
 * Deep clones an object
 * @function
 * @memberOf bijou
 * @param {Object} obj The object to clone.
 * @param {Function} [fn=() => true] The function to run to test if the value should be copied.
 * @returns {Object} The output cloned object.
 * @example
 * let obj = { hello: { puny: "earthlings" }};
 * let cloned = _$.clone(obj); // cloned can be operated on without changing obj
 */
export let clone = (obj, fn = () => true) => {
  if (null == obj || 'object' != typeof obj) return obj;
  var copy = obj.constructor();
  for (var attr in obj) {
    if (obj.hasOwnProperty(attr)) {
      if (fn(obj[attr])) {
        copy[attr] = obj[attr];
      }
    }
  }
  return copy;
};
/**
 * @memberOf bijou
 * @function
 * @param {Object} obj The object to listen to.
 * @param {Function} [getCallback=()=>null] The callback function to run when a value is set, with the arguments, key (the key changed) and value (the new value of the key).
 * @param {Function} [setCallback=()=>null] The callback function to run when a value is gotten, with the arguments, key (the key got) and value (the value of the key).
 * @example
 * let obj = {something: "This is part of the object", anotherThing: "This is another!"};
 * obj = _$.listen(obj, (k, v) => console.log(`set ${k} to ${v}`), () => console.log("Gotten"));
 * obj.something; // Logs "Gotten" to the console!
 * obj.anotherThing = "Hello world!"; // Logs "Set abotherThing to Hello world!" to the console!
 * @returns {Proxy} A proxy object that behaves like any other object but listens to changes.
 */
export let listen = (
  obj,
  setCallback = () => null,
  getCallback = () => null,
) => {
  return new Proxy(obj, {
    set: function (target, key, value) {
      setCallback(key, value);
      target[key] = value;
      return target[key];
    },
    get: function (target, key, value) {
      getCallback(key, value);
      return obj[key];
    },
  });
};
/**
 * Merges two objects into one. Note that object 2 properties will overwrite those of object 2.
 * @memberOf bijou
 * @function
 * @param {Object} obj1 The 1st object to merge
 * @param {Object} obj2 The 2nd object to merge.
 * @returns {Object} The merged object.
 * @example
 * console.log(_$.merge({hello: "Hello!!"}, {world: " World", world: " Earthlings"})); // {hello: "Hello!!", world: " Earthlings"}
 */
export let merge = function MergeRecursive(obj1, obj2) {
  for (var p in obj2) {
    if (p in Object.prototype) continue;
    try {
      // Property in destination object set; update its value.
      if (obj2[p].constructor == Object) {
        obj1[p] = MergeRecursive(obj1[p], obj2[p]);
      } else {
        obj1[p] = obj2[p];
      }
    } catch (e) {
      // Property in destination object not set; create it and set its value.
      obj1[p] = obj2[p];
    }
  }
  return obj1;
};
/**
 * Maps the keys of an object.
 * @function
 * @memberOf bijou
 * @param {Object} obj The object to map.
 * @param {Function} fn The function to run (passed the current key of the object) which returns the new value from that key.
 * @example
 * _$.mapObjectKeys({something: "A value", anotherThing: "Another value!"}, (key) => key.toUpperCase());
 * //Returns {SOMETHING: "A value", ANOTHERTHING: "Another value!"}
 * @returns {Object} The new Object.
 */
export let mapObjectKeys = (obj, fn) =>
  Array.isArray(obj)
    ? obj.map((val) => _$.mapObjectKeys(val, fn))
    : typeof obj === 'object'
    ? Object.keys(obj).reduce((acc, current) => {
        const key = fn(current);
        const val = obj[current];
        acc[key] =
          val !== null && typeof val === 'object'
            ? _$.mapObjectKeys(val, fn)
            : val;
        return acc;
      }, {})
    : obj;
/**
 * Maps an object's values.
 * @memberOf bijou
 * @function
 * @param {Object} obj The object to map the values of.
 * @param {Function} fn The callback function to use.
 * @returns {Object} The mapped object.
 * @example 
 * console.log(_$.mapObjectValues({ hello: "World", bijou: "is GREAT" }, val => val.toLowerCase())); // { hello: "world", bijou: "is great" }
 */
export let mapObjectValues = (obj, fn) => {
  Object.keys(obj).map(function (key, index) {
    obj[key] = fn(obj[key], index);
  });
  return obj;
};
/**
 * Converts a form to an Object.
 * @function
 * @memberOf bijou
 * @param {HTMLFormElement} form The form element.
 * @returns {Object} The object of form data (The keys are the "name" attributes of the form inputs and the values are the value attributes of the form data.)
 * @example
 * html:
 * ```
 * <form id="form">
 *   <input name"input" />
 *   <input name="input2" />
 * </form>
 * ```
 * js:
 * const form = document.getElementById("form");
 * console.log(_$.formToObject(form)); // e.g. { input: "hello", input2: "world" }
 */
export let formToObject = (form) => {
  node();
  return Array.from(new FormData(form)).reduce(
    (acc, [key, value]) => ({
      ...acc,
      [key]: value,
    }),
  );
};
/**
 * Sorts an object alphabetically by its keys.
 * @function
 * @memberOf bijou
 * @param {Object} obj The object to sort.
 * @example
 * let object = _$.sortObj({testing: "A value", anotherThing: "Another value!"});
 * // The object is now {anotherThing: "Another value!", testing: "A value"}
 * @returns {Object} The sorted object.
 */
export let sortObj = (obj) => {
  return Object.keys(obj)
    .sort()
    .reduce(function (result, key) {
      result[key] = obj[key];
      return result;
    }, {});
};
//#endregion Object
//#region Element

/**
 * Re-enables the use of &lt;menu&gt; and &lt;menuitem&gt; tags for corner clicking.
 * @memberOf bijou
 * @function
 * @example
 * //HTML:
 * ```
 * <h1 contextmenu="menu">Corner click me</h1>
 * <menu>
 *  <menuitem label="An item!">
 *  <menuitem label="Another item!">
 * </menu>
 * ```
 * //JS
 * _$.context();
 * // Now the user can corner click the items that have parents with a "contextmenu" attribute! Try it out here: https://bcs88.csb.app/
 * @returns {undefined};
 */
export let context = () => {
  var menu = document.createElement('UL');
  menu.id = 'contextMenu';
  document.body.appendChild(menu);
  let styles = document.createElement('STYLE');
  styles.innerHTML = `#contextMenu {
       pointer-events: none;
       padding: 0;
       opacity: 0;
       transition: opacity .3s ease;
       position: fixed;
       padding-top: 3px;
       padding-bottom: 3px;
       max-height: 200px;
       overflow-y: scroll;
       overflow-x: hidden;
       list-style: none;
       z-index: 10000;
       background: white;
       color: #333;
       font-family: sans-serif;
       border-radius: 5px;
       box-shadow: 2px 2px 5px #0004;
       width: fit-content;
       min-width: 50px;
       max-width: 150px;
     }
     #contextMenu li {
       transition: background-color .3s ease;
       display: block;
       min-width: 150px;
       margin: 0;
       padding: 10px;
     }
     #contextMenu li:hover {
       background-color: #ddd;
       cursor: pointer;
     }
     `;
  document.body.appendChild(styles);
  var elements = document.querySelectorAll('[contextmenu]');
  for (let i = 0; i < elements.length; i++) {
    window.addEventListener('contextmenu', (e) => {
      menu.style.pointerEvents = 'auto';
      let items;
      try {
        items = document.querySelectorAll(
          `#${e.target
            .closest('[contextmenu]')
            .getAttribute('contextmenu')} menuitem`,
        );
        e.preventDefault();
      } catch (e) {
        return true;
      }
      menu.innerHTML = '';
      for (let j = 0; j < items.length; j++) {
        const contextMenu = items[j];
        const liTag = document.createElement('li');
        liTag.onclick = contextMenu.getAttribute('onclick');
        liTag.textContent = contextMenu.getAttribute('label');
        menu.innerHTML += liTag.outerHTML;
      }
      console.log(menu.innerHTML);
      menu.style.top = `${e.clientY}px`;
      menu.style.left = `${e.clientX}px`;
      menu.style.opacity = 1;
    });
  }
  var contextTimer = 0;
  requestInterval(() => {
    contextTimer += 100;
    if (contextTimer > 3000) {
      menu.style.opacity = 0;
      menu.style.pointerEvents = 'none';
      contextTimer = 0;
      return;
    }
  }, 100);
  addEventListeners(menu, ['mousemove', 'click', 'scroll'], () => {
    contextTimer = 0;
  });
  onOutsideClick(menu, () => {
    menu.style.opacity = 0;
    menu.style.pointerEvents = 'none';
  });
};
/**
 * Tests whether the specified element is fully in view.
 * @function
 * @memberOf bijou
 * @param {Element} el The DOM element to test.
 * @example
 * // Alerts "In view!" if the first <div> in the document is in view.
 * if (_$.inView(document.querySelector("div"))) alert("In view!");
 * @returns {Boolean} Whether the element is completely in view.
 */
export let inView = (el) => {
  node();
  var top = el.offsetTop;
  var left = el.offsetLeft;
  var width = el.offsetWidth;
  var height = el.offsetHeight;

  while (el.offsetParent) {
    el = el.offsetParent;
    top += el.offsetTop;
    left += el.offsetLeft;
  }

  return (
    top >= window.pageYOffset &&
    left >= window.pageXOffset &&
    top + height <= window.pageYOffset + window.innerHeight &&
    left + width <= window.pageXOffset + window.innerWidth
  );
};
/**
 * Tests if the given DOM element is partially (or fully) in view.
 * @function
 * @memberOf bijou
 * @param {Element} el The element to test.
 * @example
 * // Alerts "In view!" if the first <div> in the document is partially or fully view.
 * if (_$.inPartialView(document.querySelector("div"))) alert("In view!");
 * @returns {Boolean} Whether the DOM element is partially in view.
 */
export let inPartialView = (el) => {
  node();
  var top = el.offsetTop;
  var left = el.offsetLeft;
  var width = el.offsetWidth;
  var height = el.offsetHeight;

  while (el.offsetParent) {
    el = el.offsetParent;
    top += el.offsetTop;
    left += el.offsetLeft;
  }

  return (
    top < window.pageYOffset + window.innerHeight &&
    left < window.pageXOffset + window.innerWidth &&
    top + height > window.pageYOffset &&
    left + width > window.pageXOffset
  );
};
/**
 * Converts a form to URL queries using the name attribute.
 * @function
 * @memberOf bijou
 * @param {HTMLFormElement} form The form element.
 * @returns {String} The string of url queries (Excluding the hostname and path) of the form data.
 */
export let serializeForm = (form) => {
  node();
  return Array.from(new FormData(form), (field) =>
    field.map(encodeURIComponent).join('='),
  ).join('&');
};

/**
 * Replaces the text in an element by running it through a callback.
 * @function
 * @memberOf bijou
 * @param {Element} el The element to replace the text of.
 * @param {Function} callback The callback to run (Gets passed the element's text).
 * @example
 * _$.replaceText(document.querySelector("div"), (text) => text.toUpperCase());
 * // Converts the text of the first <div> element to upperCase.
 * @returns {undefined} 
 */
export let replaceText = (el, callback) => {
  node();
  _$.each(_$.textNodes(el), (node) => {
    node.textContent = callback(node.textContent);
  });
};
/**
 * Gets a list of all the text nodes in an element
 * @memberOf bijou
 * @function
 * @param {Element} el The element to get the text nodes of.
 * @returns {Array} The text nodes.
 * @example 
 * _$.textNodes(document.querySelector("h1"))[0].textContent = "hello world"; // replaces the text with "hello world" without deleting other elements
 */
export let textNodes = (el) => {
  return [...el.childNodes].filter((node) => {
    return (
      node.nodeType === Node.TEXT_NODE && node.nodeValue.trim() !== ''
    );
  });
};
/**
 * Generates a querySelector for an element passed in.
 * @function
 * @memberOf bijou
 * @param {Element} elem The element to generate the querySelector for.
 * @example
 * const textarea = document.getElementById('textarea');
 * console.log(_$.querySelector(textarea)); //Logs "#textarea" to the console.
 * @returns {String} The generated querySelector.
 */
export let querySelector = (elem) => {
  node();
  var element = elem;
  var str = '';

  function loop(element) {
    if (
      element.getAttribute('id') &&
      document.querySelectorAll(`#${element.getAttribute('id')}`)
        .length === 1
    ) {
      str = str.replace(/^/, ' #' + element.getAttribute('id'));
      str = str.replace(/\s/, '');
      str = str.replace(/\s/g, ' > ');
      return str;
    }
    if (document.body === element) {
      str = str.replace(/^/, ' body');
      str = str.replace(/\s/, '');
      str = str.replace(/\s/g, ' > ');
      return str;
    }
    if (element.getAttribute('class')) {
      var elemClasses = '.';
      elemClasses += element.getAttribute('class');
      elemClasses = elemClasses.replace(/\s/g, '.');
      elemClasses = elemClasses.replace(/^/g, ' ');
      var classNth = '';
      var childrens = element.parentNode.children;

      if (childrens.length < 2) {
        return;
      }

      var similarClasses = [];

      for (var i = 0; i < childrens.length; i++) {
        if (
          element.getAttribute('class') ==
          childrens[i].getAttribute('class')
        ) {
          similarClasses.push(childrens[i]);
        }
      }

      if (similarClasses.length > 1) {
        for (var j = 0; j < similarClasses.length; j++) {
          if (element === similarClasses[j]) {
            j++;
            classNth = ':nth-of-type(' + j + ')';
            break;
          }
        }
      }

      str = str.replace(/^/, elemClasses + classNth);
    } else {
      var name = element.nodeName;
      name = name.toLowerCase();
      var nodeNth = '';

      childrens = element.parentNode.children;

      if (childrens.length > 2) {
        var similarNodes = [];

        for (var i = 0; i < childrens.length; i++) {
          if (element.nodeName == childrens[i].nodeName) {
            similarNodes.push(childrens[i]);
          }
        }

        if (similarNodes.length > 1) {
          for (var j = 0; j < similarNodes.length; j++) {
            if (element === similarNodes[j]) {
              j++;
              nodeNth = ':nth-of-type(' + j + ')';
              break;
            }
          }
        }
      }

      str = str.replace(/^/, ' ' + name + nodeNth);
    }

    if (element.parentNode) {
      loop(element.parentNode);
    } else {
      str = str.replace(/\s/g, ' > ');
      str = str.replace(/\s/, '');
      return str;
    }
  }

  loop(element);

  return str;
};
/**
 * Removes comments from the element or string of code specified.
 * @function
 * @memberOf bijou
 * @param {Element|String} el The element or string or code to remove comments from.
 * @example
 * _$.removeComments(document.documentElement);//Removes the comments from the document element.
 * @returns {String|Element} The string removed of comments or the element removed of comments.
 */
export let removeComments = (el) => {
  const isString = typeof el === 'string';
  el = isString ? _$.parseHTML(el) : el.cloneNode(true);
  for (const child of [...el.querySelectorAll("*"), el]) {
    for (const grandchild of child.childNodes) {
      if (grandchild instanceof Comment) child.removeChild(grandchild);
    }
  }
  return isString ? el.outerHTML : el;
};
/**
 * Parses the string of HTML specified and returns an HTML element of it.
 * @function
 * @memberOf bijou
 * @param {String} string The HTML string to parse.
 * @param {String} [mimeType="text/html"] The mimeType of the string.
 * @example
 * let html = _$.parseHTML("<div id='hello'><textarea></textarea></div>");
 * html.querySelector("textarea");//Returns the textarea!
 * @returns {HTMLDocument} The HTML document element of the HTML string specified.
 */
export let parseHTML = (string, mimeType = 'text/html') => {
  const domparser = new DOMParser();
  return domparser.parseFromString(string, mimeType);
};
/**
 * Allows an element to be dragged and dropped.
 * @function
 * @memberOf bijou
 * @param {Element} el The element to be dragged (And dropped :P ).
 * @example
 * _$.drag(document.querySelector('div')); // Allows the first <div> on the page to be dragged.
 * @returns {Element} The element.
 */
export let drag = (el) => {
  node();
  var initX, initY, mousePressX, mousePressY;
  el.addEventListener(
    'mousedown',
    function (event) {
      var style = window.getComputedStyle(el);
      el.style.top = style.getPropertyValue('top');
      el.style.left = style.getPropertyValue('left');
      el.style.right = style.getPropertyValue('right');
      el.style.bottom = style.getPropertyValue('bottom');
      this.style.position = 'absolute';
      initX = this.offsetLeft;
      initY = this.offsetTop;
      mousePressX = event.clientX;
      mousePressY = event.clientY;
      this.addEventListener('mousemove', repositionElement, false);

      window.addEventListener(
        'mouseup',
        function () {
          el.removeEventListener(
            'mousemove',
            repositionElement,
            false,
          );
        },
        false,
      );
    },
    false,
  );

  function repositionElement(event) {
    this.style.left = initX + event.clientX - mousePressX + 'px';
    this.style.top = initY + event.clientY - mousePressY + 'px';
  }
  return el;
};
/**
 * Adds multiple event listeners with one callback to the element specified.
 * @memberOf bijou
 * @function
 * @param {Element} element The element to add the event listeners to.
 * @param {Array.<String>} events The array of events to listen for.
 * @param {Function} handler The function to run when the events happen.
 * @param {Boolean} [useCapture=false] Wether to use capture.
 * @param {Array} [args=false] The arguments to use in the handler function.
 * @example
 * // Reset a timer every user interaction.
 * let timer = 0;
 * setInterval(() => timer++, 1);
 * _$.addEventListeners(
 *  document,
 *  ["mousemove", "click", "scroll", "keypress"],
 *  () => timer = 0,
 * );
 * @returns {undefined}
 */
export let addEventListeners = (
  element,
  events,
  handler = {},
  useCapture = false,
  args = false,
) => {
  if (!(events instanceof Array)) {
    throw (
      'addMultipleListeners: ' +
      'please supply an array of eventstrings ' +
      '(like ["click","mouseover"])'
    );
  }
  //create a wrapper to be able to use additional arguments
  var handlerFn = function (e) {
    handler.apply(this, args && args instanceof Array ? args : []);
  };
  for (var i = 0; i < events.length; i += 1) {
    element.addEventListener(events[i], handlerFn, useCapture);
  }
};
/**
 * @memberOf bijou
 * @function
 * @returns {undefined}
 * Sorts a table using JavaScript. This appends click listeners to every TH in the table.
 * @param {HTMLTableElement} element The table to sort
 */
export let sortTable = (element) => {
  var getCellValue = function (tr, idx) {
    return tr.children[idx].innerText || tr.children[idx].textContent;
  };

  var comparer = function (idx, asc) {
    return function (a, b) {
      return (function (v1, v2) {
        return v1 !== '' && v2 !== '' && !isNaN(v1) && !isNaN(v2)
          ? v1 - v2
          : v1.toString().localeCompare(v2);
      })(
        getCellValue(asc ? a : b, idx),
        getCellValue(asc ? b : a, idx),
      );
    };
  };

  Array.prototype.slice
    .call(element.querySelectorAll('th'))
    .forEach(function (th) {
      th.addEventListener('click', function () {
        var table = th.parentNode;
        while (table.tagName.toUpperCase() != 'TABLE')
          table = table.parentNode;
        Array.prototype.slice
          .call(table.querySelectorAll('tr:nth-child(n+2)'))
          .sort(
            comparer(
              Array.prototype.slice
                .call(th.parentNode.children)
                .indexOf(th),
              (this.asc = !this.asc),
            ),
          )
          .forEach(function (tr) {
            table.appendChild(tr);
          });
      });
    });
};
/**
 * Sorts a table by a <th> element.
 * @memberOf bijou
 * @function
 * @returns {undefined}
 * @example
 * //Note that this example pretty much recreates the _$ sortTable function, which is much more cross browser and good than this recreation. If sorting a whole table please use that.
 * _$.each(document.querySelectorAll("#table th"), (th) => {
 *  th.addEventListener("click", () => {
 *    //Add event listeners to each of them.
 *    _$.sortTableBy(th, th.asc = !th.asc);//Toggle the "asc" attribute on the th.
 *  });
 * })
 * @param {HTMLTableElement} th The table header (<th> element) to sort with.
 * @param {Boolean} acending Whether to sort the table ascending or descending.
 */
export let sortTableBy = (th, acending) => {
  var getCellValue = function (tr, idx) {
    return tr.children[idx].innerText || tr.children[idx].textContent;
  };

  var comparer = function (idx, asc) {
    return function (a, b) {
      return (function (v1, v2) {
        return v1 !== '' && v2 !== '' && !isNaN(v1) && !isNaN(v2)
          ? v1 - v2
          : v1.toString().localeCompare(v2);
      })(
        getCellValue(asc ? a : b, idx),
        getCellValue(asc ? b : a, idx),
      );
    };
  };

  var table = th.parentNode;
  while (table.tagName.toUpperCase() != 'TABLE')
    table = table.parentNode;
  Array.prototype.slice
    .call(table.querySelectorAll('tr:nth-child(n+2)'))
    .sort(
      comparer(
        Array.prototype.slice
          .call(th.parentNode.children)
          .indexOf(th),
        acending,
      ),
    )
    .forEach(function (tr) {
      table.appendChild(tr);
    });
};
/**
 * Adds the specified styles to the element specified.
 * @function
 * @memberOf bijou
 * @param {Element} el The element to add the styles to.
 * @param {Object} styles An object that represents the styles to be added. (camelCased)
 * @example
 * _$.addStyles(document.documentElement, {backgroundColor: "#101010", color: "white"})
 * @returns {Object} the style object of the element.
 */
export let addStyles = (el, styles) => {
  node();
  return Object.assign(el.style, styles);
};

/**
 * Creates an HTML element from the specified string.
 * @function
 * @memberOf bijou
 * @param {String} str The string of the HTML element to create.
 * @example
 * //Returns a div with an id of "id_here" and innerText of "Testing!"
 * _$.createElement("<div id='id_here'>Testing!</div>");
 * @returns {Element} The created element.
 */
export let createElement = (str) => {
  node();
  const el = document.createElement('div');
  el.innerHTML = str;
  return el.firstElementChild;
};
/**
 * Gets a property from the computed style of an element.
 * @function
 * @memberOf bijou
 * @param {Element} el The element whose styles to get.
 * @param {String} prop The css-property value to get of the styles.
 * @example
 * console.log(_$.compStyle(document.documentElement, "background-color")); // logs the background colour of the document
 * @returns {String} The computed style property for the element specified.
 */
export let compStyle = (el, prop) => {
  node();
  var computedStyles = window.getComputedStyle(el);
  return computedStyles.getPropertyValue(prop);
};

/**
 * Get the siblings of a DOM element
 * @function
 * @memberOf bijou
 * @param {Element} n The element to get siblings of
 * @example
 * _$.each(_$.elementSiblings(document.querySelectorAll("li")), (el) => el.style.backgroundColor = 'white');
 * // Make every sibling of the first list item's background color white.
 * @returns {Element[]} The array of sibling elements.
 */
export let elementSiblings = (n) =>
  [...n.parentElement.children].filter((c) => c != n);
/**
 * Disables right click on the element spcified.
 * @function
 * @memberOf bijou
 * @param {Element} el The element to disable right click on.
 * @example
 * _$.disableRightClick(document.documentElement)
 * @returns {undefined}
 */
export let disableRightClick = (el) => {
  node();
  return (el.oncontextmenu = false);
};
/**
 * Converts all of the styles for an element to inline CSS. This is nice for production sites because it means that they will look the same on all browsers. (Because it uses computed style.)
 * @function
 * @memberOf bijou
 * @param {Element} el The element to convert.
 * @example
 * _$.inlineCSS(document.querySelector("h1")); // Converts the styles for the <h1> element to inline using the style="___" attribute
 * @returns {undefined}
 */
export let inlineCSS = (el) => {
  var cs = getComputedStyle(el, null);
  var i;
  for (i = 0; i < cs.length; i++) {
    var s = cs[i] + '';
    el.style[s] = cs[s];
  }
};
/**
 * Returns an array of objects representing the attributes of a passed element.
 * @param {Element} el The HMTL element to get attributes from.
 * @function
 * @memberOf bijou
 * @example
 * // Say the <html> tag of the document was "<html style='background-color: #101010;'>", then the function below would log "style," to the console.
 * console.log(Object.keys(_$.attributes(document.documentElement).join(", "));
 * @return {Array.<object>} The array of objects representing the attributes
 */
export let attributes = (el) => {
  node();
  var output = [];
  for (
    var att, i = 0, atts = el.attributes, n = atts.length;
    i < n;
    i++
  ) {
    att = atts[i];
    output.push({
      name: att.nodeName,
      value: att.nodeValue,
    });
  }
  return output;
};
/**
 * Observes the mutations of the html element specified.
 * @memberOf bijou
 * @function
 * @param {Element} element The element to observe
 * @param {Function} callback The callback function to run when a mutation happens.
 * @param {Object} options The options to use.
 * @example
 * _$.observeMutations(document, console.log); // Logs all the mutations that happen to the console.
 * @returns {undefined}
 */
export let observeMutations = (element, callback, options) => {
  const observer = new MutationObserver((mutations) =>
    mutations.forEach((m) => callback(m)),
  );
  observer.observe(
    element,
    Object.assign(
      {
        childList: true,
        attributes: true,
        attributeOldValue: true,
        characterData: true,
        characterDataOldValue: true,
        subtree: true,
      },
      options,
    ),
  );
  return observer;
};
/**
 * Tilts a specified element to point towards the specified position. Note that 0,0 is the center of the screen in coordinates.
 * @memberOf bijou
 * @function
 * @param {Element} el The element to tilt.
 * @param {Number} x The x value of the mouse
 * @param {Number} y The y value of the mouse
 * @param {Number} [perspective=500] The perspective
 * @param {Number} [amount=30] The amount to tilt.
 * @returns {undefined}
 * @example
 * // Tilt the first image in the document whenever the mouse moves.
 * let el = document.querySelector("img");
 * el.onmousemove = (e) => {
 *  let x = e.layerX;
 *  let y = e.layerY
 *  _$.tilt(el, x, y);
 * }
 */
export let tilt = (el, x, y, perspective = 500, amount = 30) => {
  //Old code
  /*  const xVal = x
    const yVal = y
    const yRotation = amount * ((xVal - width / 2) / width)
    const xRotation = amount * -1 * ((yVal - height / 2) / height)
    const string = `perspective(${perspective}px) scale(1.1) rotateX(${xRotation}deg) rotateY(${yRotation}deg)`
    el.style.transform = string */

  //One liner
  el.style.transform = `perspective(${perspective}px) scale(1.1) rotateX(${
    amount * -1 * ((y - el.clientHeight / 2) / el.clientHeight)
  }deg) rotateY(${
    amount * ((x - el.clientWidth / 2) / el.clientWidth)
  }deg)`;
};
/**
 * Enters fullscreen on an element.
 * @memberOf bijou
 * @function
 * @param {Element} element The element to enter full screen with.
 * @returns {undefined}
 * @example
 * _$.fullScreen(document.documentElement); // Make the window fullscreen
 */
export let fullScreen = (element) => {
  return (
    element.requestFullScreen ||
    element.mozRequestFullScreen ||
    element.webkitRequestFullScreen() ||
    new Error('Fullscreen failed')
  );
};
/**
 * Replaces the selected text in a contentEditable div with the HTML given.
 * @memberOf bijou
 * @function
 * @returns {undefined}
 * @example
 * // Add a simple contenteditable div to the page.
 * document.appendChild(_$.createElement("<div contenteditable id='text'></div>"));
 * _$.replaceSelection("<b>BOLD TEXT</b> <small>Bijou is awesome</small><h1>You need to use it</h1>");
 * //Replaces the selection! =)
 * @param {String} replacementText The replacement HTML to replace with.
 */
export let replaceSelection = (replacementText) => {
  var sel, range;
  if (window.getSelection) {
    sel = window.getSelection();
    if (sel.rangeCount) {
      range = sel.getRangeAt(0);
      range.deleteContents();
      let n = document.createElement('span');
      n.insertAdjacentHTML('beforeend', replacementText);
      range.insertNode(n);
    }
  } else if (document.selection && document.selection.createRange) {
    console.warn(
      'You are using IE < 9, you are evil. Falling back to text not HTML.',
    );
    range = document.selection.createRange();
    range.text = replacementText.replace(/<[^>]*>/g, '');
  }
};
//#endregion Element
//#region Event
/**
 * Returns the callback when a a click is registered outside the selected element
 * @function
 * @memberOf bijou
 * @param {Element} element The element to use as the outsideclick element.
 * @param {Function} callback The function to run when a click is registered outside the specified element.
 * @example
 * _$.onOutsideClick(document.querySelector("div"), () => {alert("You clicked outside the DIV!")});
 * @returns {Promise} A promise that is resolved when the user clicks outside the specified element.
 */
export let onOutsideClick = (element, callback) => {
  node();
  return new Promise((resolve, reject) => {
    document.addEventListener('click', (e) => {
      if (!element.contains(e.target)) {
        callback();
        resolve();
      }
    });
  });
};
/**
 * Returns the callback when the user stops scrolling.
 * @function
 * @memberOf bijou
 * @param {Function} callback The callback to call when the user stops scrolling.
 * @param {Number} [time=150]
 * @example
 * _$.onScrollStop(() => {alert("You stopped scrolling!")})
<<<<<<< HEAD
 * @returns {undefined}
=======
 * @returns {Promise} Returns a promise that is resolved when the user stops scrolling.
>>>>>>> 70523ee6
 */
export let onScrollStop = (callback, time = 150) => {
  let isScrolling;
  node();
  return new Promise((resolve, reject) => {
    window.addEventListener(
      'scroll',
      (e) => {
        clearTimeout(isScrolling);
        isScrolling = setTimeout(() => {
          callback(e);
          resolve(e);
        }, time);
      },
      false,
    );
  });
};
/**
 * A lot like socket.io, this allows emit, on and off handlers. (Note that this is local, only your computer sends and recieves your data. Still useful though)
 * @memberOf bijou
 * @function
 * @returns {Object} The object with the emit, on and off functions in it.
 * @example
 * let thing = _$.hub();
 * // Log any new data to the console
 * thing.on("data", (data) => console.log(data));
 * setTimeout(() => {
 *   thing.emit("data", "Yay! Some data!!"); // Logs "Yay! Some data!!" to the console after 2 seconds.
 * }, 2000)
 */
export let hub = () => ({
  hub: Object.create(null),
  emit(event, data) {
    (this.hub[event] || []).forEach((handler) => handler(data));
  },
  on(event, handler) {
    if (!this.hub[event]) this.hub[event] = [];
    this.hub[event].push(handler);
  },
  off(event, handler) {
    const i = (this.hub[event] || []).findIndex((h) => h === handler);
    if (i > -1) this.hub[event].splice(i, 1);
    if (this.hub[event].length === 0) delete this.hub[event];
  },
});
/**
 * Dispatches an event of the type specified with custom arguments.
 * @memberOf bijou
 * @function
 * @example
 * //Dispatch a custom mouse move event to the window.
 * _$.dispatch("mousemove", {clientX: 100, clientY: 150, target: document.documentElement}, window);
 * @param {String} type The type of event to dispatch (E.g. "mousemove")
 * @param {Object} args The argument representing the event, e.g. {clientX: 100, clientY: 150}
 * @param {EventTarget} [target=window] What to dispatch the event to.
 * @returns {undefined}
 */
export let dispatch = (type, args, target = window) => {
  let e = new Event(type);
  for (let o in args) {
    e[o] = args[o];
  }
  target.dispatchEvent(e);
};
//#endregion Event
//#region Utility
/**
 * Plays a section of an audio file.
 * @param {HTMLMediaElement} audioObj The audio object to play. (Needs to be created from "new Audio()")
 * @param {Number} start The time to start playing.
 * @param {Number} stop The time to stop playing.
 * @memberOf bijou
 * @function
 * @example
 * _$.playSection(new Audio("file.mp3"), 5, 20.5); // Plays file.mp3, starting with second 5 and ending at 20.5 seconds into the file.
 * @returns {undefined}
 */
export let playSection = (audioObj, start, stop) => {
  let audioObjNew = audioObj.cloneNode(true); //this is to prevent "play() request was interrupted" error.
  audioObjNew.currentTime = start;
  audioObjNew.play();
  audioObjNew.int = setInterval(function () {
    if (audioObjNew.currentTime > stop) {
      audioObjNew.pause();
      clearInterval(audioObjNew.int);
    }
  }, 10);
};
/**
 * Formats a string of HTML using indents. Note that this does not format CSS or JS in the HTML.
 * @memberOf bijou
 * @function
 * @param {String} html The string of HTML to format.
 * @example
 * console.log(_$.formatHTML("<h1>moo</h1><div id="hi">hello <span>world</span></div>"));
 * Logs the following to the console:
 * ```
   <h1>moo</h1>
   <div id='hi'>hello <span>world</span>
   </div>
   ```
 * @returns {String} The formatted string of HTML.
 */
export let formatHTML = (html) => {
  var tab = '\t';
  var result = '';
  var indent = '';

  html.split(/>\s*</).forEach(function (element) {
    if (element.match(/^\/\w/)) {
      indent = indent.substring(tab.length);
    }

    result += indent + '<' + element + '>\r\n';

    if (
      element.match(/^<?\w[^>]*[^\/]$/) &&
      !element.startsWith('input')
    ) {
      indent += tab;
    }
  });

  return result.substring(1, result.length - 3);
};
/**
 * Gets JSON from a URL and performs a callback with it.
 * @function
 * @memberOf bijou
 * @param {String} url The url of the JSON to be fetched.
 * @param {Function} callback The function to be run with the JSON code.
 * @example
 * _$.getJSON("http://date.jsontest.com/", (json) => {alert("The current time is " + json.time)})
 * @returns {Promise} A promise resolved when the JSON is fetched and parsed.
 */
export let getJSON = (url, callback) => {
  node();
  return new Promise((resolve, reject) => {
    fetch(url)
      .then((res) => res.json())
      .then((json) => {
        callback(json);
        resolve(json);
      })
      .catch((error) => {
        reject(error);
        throw new Error(error.stack);
      });
  });
};
/**
 * Gets HTML from a URL and performs a callback with it.
 * @function
 * @memberOf bijou
 * @param {String} url The url of the HTML to be fetched.
 * @param {Function} callback The function to be run with the HTML code.
 * @example
 * // Logs the HTML of wikipedia.org to the console.
 * _$.getHTML("https://wikipedia.org", (html) => console.log(html));
 * @returns {Promise} A promise resolved when the HTML is fetched and parsed.
 */
export let getHTML = (url, callback) => {
  node();
  return new Promise((resolve, reject) => {
    fetch(url)
      .then((res) => res.text())
      .then((html) => {
        callback(_$.parseHTML(html));
        resolve(_$.parseHTML(html));
      })
      .catch((error) => {
        reject(error.stack);
        throw new Error(error.stack);
      });
  });
};

/**
 * Preloads all of the image urls given in the arguments
 * @function
 * @memberOf bijou
 * @param {...String} urls The urls of the images to be preloaded.
 * @example
 * _$.preloadImage("https://unsplash.com/some_huge_image.png"); // Preloads the unsplash image "some_huge_image.png" :P
 * @returns {undefined}
 */
export let preloadImage = () => {
  for (var i = 0; i < arguments.length; i++) {
    images[i] = new Image();
    images[i].src = preload.arguments[i];
  }
};

/**
 * Saves a blob as a file!
 * @function
 * @memberOf bijou
 * @param {Blob} blob The blob to save as a file.
 * @param {String} [fileName=output.txt] The name of the output file (Must include the extension.)
 * @example
 * _$.saveBlob(new Blob(["Yay! I'm in a text file!"]), "Cool file.txt");
 * @returns {undefined}
 */
export let saveBlob = (blob, fileName = 'output.txt') => {
  node();
  var a = document.createElement('a');
  document.body.appendChild(a);
  a.style = 'display: none';

  var url = window.URL.createObjectURL(blob);
  a.href = url;
  a.download = fileName;
  a.click();
  window.URL.revokeObjectURL(url);
};

/**
 * Works exactly like setInterval but instead uses requestAnimationFrame.
 * @memberOf bijou
 * @function
 * @param {Function} fn The function to run repeatedly every delay seconds.
 * @param {Number} delay The delay time in milliseconds to run the function.
 * @returns {Object}
 */
export let requestInterval = function (fn, delay) {
  node();
  var requestAnimFrame = (function () {
      return (
        window.requestAnimationFrame ||
        function (callback) {
          window.setTimeout(callback, 1000 / 60);
        }
      );
    })(),
    start = new Date().getTime(),
    handle = {};
  function loop() {
    handle.value = requestAnimFrame(loop);
    var current = new Date().getTime(),
      delta = current - start;
    if (delta >= delay) {
      fn.call();
      start = new Date().getTime();
    }
  }
  handle.value = requestAnimFrame(loop);
  return handle;
};

/**
 * Loads a script from a url (Can be to a local file or to a url) then runs a callback once it's loaded.
 * @memberOf bijou
 * @function
 * @param {String} url The url to load the script from.
 * @param {Function} callback The callback to run when the script is loaded.
 * @example
<<<<<<< HEAD
 * _$.("script.js", ()=>alert("Script loaded!")); // Loads the script from the "script.js" file
 * @returns {undefined}
=======
 * _$.("script.js", ()=>alert("Script loaded!"));//Loads the script from the "script.js" file
 * @returns {Promise} A promise resolved once the script is loaded.
>>>>>>> 70523ee6
 */
export let loadScript = (url, callback) => {
  node();
  return new Promise((resolve, reject) => {
    var script = document.createElement('script');
    script.type = 'text/javascript';
    if (script.readyState) {
      // only required for IE <9
      script.onreadystatechange = function () {
        if (
          script.readyState === 'loaded' ||
          script.readyState === 'complete'
        ) {
          script.onreadystatechange = null;
          callback();
          resolve();
        }
      };
    } else {
      //Others
      script.onload = function () {
        callback();
        resolve();
      };
    }

    script.src = url;
    document.getElementsByTagName('head')[0].appendChild(script);
  });
};

/**
 * Fetches an image and runs the callback with the data url of the image.
 * @memberOf bijou
 * @function
 * @param {String} url The url of the image to load.
 * @param {Function} callback The callback function.
 * @example
 * //Replaces every image's url with its respective data url.
 * _$.each(document.querySelectorAll('img'), (img) => {
 *   _$.imageToData(img.src, (data) => {
 *    img.src = data;
 *  })
 * })
 * @returns {Promise} A promise fulfulled when the image is loaded.
 */
export let imageToData = async (url, callback) => {
  return new Promise(async (res, reject) => {
    let blob = await fetch(url).then((r) => r.blob());
    let dataUrl = await new Promise((resolve) => {
      let reader = new FileReader();
      reader.onload = () => resolve(reader.result);
      reader.readAsDataURL(blob);
    });
    callback(dataUrl);
    res(dataUrl);
  });
};
/**
 * A set of functions to set and modify cookies.
 * @memberOf bijou
 * @Object
 * @example
 * _$.cookies.setItem("a_cookie", "Hello world!", 1); // Set a_cookie to "Hello world" and have it expire in a day.
 * @returns {Function} The function that the user wanted
 */
export let cookies = {
  /**
   * Sets a cookie to a value
   * @function
   * @memberOf bijou
   * @param {String} name The name of the cookie to set
   * @param {String} value The value of the cookie
   * @param {Number} [days=1000] The days that the cookie should last.
   * @returns {String} The value of the cookie
   */
  setItem: (name, value, days = 1000) => {
    node();
    var expires = '';
    if (days) {
      var date = new Date();
      date.setTime(date.getTime() + days * 24 * 60 * 60 * 1000);
      expires = '; expires=' + date.toUTCString();
    }
    document.cookie =
      name + '=' + (value || '') + expires + '; path=/';
  },
  /**
   * Gets a cookie from its name.
   * @function
   * @memberOf bijou
   * @param {String} name The name of the cookie.
   * @returns {String} The value of the cookie
   */
  getItem: (name) => {
    node();

    var nameEQ = name + '=';
    var ca = document.cookie.split(';');
    for (var i = 0; i < ca.length; i++) {
      var c = ca[i];
      while (c.charAt(0) == ' ') c = c.substring(1, c.length);
      if (c.indexOf(nameEQ) == 0)
        return c.substring(nameEQ.length, c.length);
    }
    return null;
  },
  /**
   * Deletes a cookie
   * @memberOf bijou
   * @param {String} name The name of the cookie to delete.
   * @returns {undefined}
   */
  removeItem: (name) => {
    node();

    document.cookie =
      name + '=; Path=/; Expires=Thu, 01 Jan 1970 00:00:01 GMT;';
  },
};
/**
 * A collection of regular expressions to validate and get common things from a page
 * @memberOf bijou
 * @Object
 * @example
 * if (_$.regex.email.test("email@gmail.com") alert("That is a valid email!")
 * @returns {Regexp} A regex
 */
export let regex = {
  /**
   * Valid formats:
   * (123) 456-7890
   * (123)456-7890
   * 123-456-7890
   * 123.456.7890
   * 1234567890
   * +31636363634
   * 075-63546725
   */
  phone: /^[\+]?[(]?[0-9]{3}[)]?[-\s\.]?[0-9]{3}[-\s\.]?[0-9]{4,6}$/,
  /** Validates names, examples:
   * John Smith
   * John D'Largy
   * John Doe-Smith
   * John Doe Smith
   * Hector Sausage-Hausen
   * Mathias d'Arras
   * Martin Luther King
   * Ai Wong
   * Chao Chang
   * Alzbeta Bara
   */
  name: /^(?:[a-zA-Z]{2,}\s[a-zA-Z]{1,}'?-?[a-zA-Z]{2,}\s?(?:[a-zA-Z]{1,})?)/,
  /**
    Validates email adresses
    */
  email: /^[a-zA-Z0-9_.+-]+@[a-zA-Z0-9-]+\.[a-zA-Z0-9-.]+$/,
  /** Validates a link
   */
  link: /(([\w]+:)?\/\/)?(([\d\w]|%[a-fA-f\d]{2,2})+(:([\d\w]|%[a-fA-f\d]{2,2})+)?@)?([\d\w][-\d\w]{0,253}[\d\w]\.)+[\w]{2,63}(:[\d]+)?(\/([-+_~.\d\w]|%[a-fA-f\d]{2,2})*)*(\?(&?([-+_~.\d\w]|%[a-fA-f\d]{2,2})=?)*)?(#([-+_~.\d\w]|%[a-fA-f\d]{2,2})*)?/,
  /**
   * Tests for a strong password.
   * Should have:
   * 1 lowercase letter
   * 1 uppercase letter
   * 1 number
   * 1 special character
   * At least 8 characters long
   */
  strongPassword: /(?=(.*[0-9]))(?=.*[\!@#$%^&*()\\[\]{}\-_+=~`|:;"'<>,./?])(?=.*[a-z])(?=(.*[A-Z]))(?=(.*)).{8,}/,
  /**
   * Tests for a moderate password.
   * Should have:
   * 1 lowercase letter
   * 1 uppercase letter
   * 1 number
   * At least 8 characters long */
  moderatePassword: /(?=(.*[0-9]))((?=.*[A-Za-z0-9])(?=.*[A-Z])(?=.*[a-z]))^.{8,}$/,
  /** Ip adresses */
  /* Match IPv4 address */
  ipv4: /^ (([0 - 9] | [1 - 9][0 - 9] | 1[0 - 9]{ 2}| 2[0 - 4][0 - 9] | 25[0 - 5]) \.) { 3 } ([0 - 9] | [1 - 9][0 - 9] | 1[0 - 9]{ 2 }| 2[0 - 4][0 - 9] | 25[0 - 5]) $ /,
  /* Match IPv6 address */
  ipv6: /(([0-9a-fA-F]{1,4}:){7,7}[0-9a-fA-F]{1,4}|([0-9a-fA-F]{1,4}:){1,7}:|([0-9a-fA-F]{1,4}:){1,6}:[0-9a-fA-F]{1,4}|([0-9a-fA-F]{1,4}:){1,5}(:[0-9a-fA-F]{1,4}){1,2}|([0-9a-fA-F]{1,4}:){1,4}(:[0-9a-fA-F]{1,4}){1,3}|([0-9a-fA-F]{1,4}:){1,3}(:[0-9a-fA-F]{1,4}){1,4}|([0-9a-fA-F]{1,4}:){1,2}(:[0-9a-fA-F]{1,4}){1,5}|[0-9a-fA-F]{1,4}:((:[0-9a-fA-F]{1,4}){1,6})|:((:[0-9a-fA-F]{1,4}){1,7}|:)|fe80:(:[0-9a-fA-F]{0,4}){0,4}%[0-9a-zA-Z]{1,}|::(ffff(:0{1,4}){0,1}:){0,1}((25[0-5]|(2[0-4]|1{0,1}[0-9]){0,1}[0-9])\.){3,3}(25[0-5]|(2[0-4]|1{0,1}[0-9]){0,1}[0-9])|([0-9a-fA-F]{1,4}:){1,4}:((25[0-5]|(2[0-4]|1{0,1}[0-9]){0,1}[0-9])\.){3,3}(25[0-5]|(2[0-4]|1{0,1}[0-9]){0,1}[0-9]))/,
  /**Both ipv4 and ipv6 */
  ip: / ((^\s*((([0 - 9] | [1 - 9][0 - 9] | 1[0 - 9]{ 2} | 2[0 - 4][0 - 9] | 25[0 - 5]) \.) { 3}([0 - 9] | [1 - 9][0 - 9] | 1[0 - 9]{ 2 }| 2[0 - 4][0 - 9] | 25[0 - 5])) \s * $)| (^\s * ((([0 - 9A - Fa - f]{ 1, 4 }:) { 7 } ([0 - 9A - Fa - f]{ 1, 4 }|:))| (([0 - 9A - Fa - f]{ 1, 4 }:) { 6 } (: [0 - 9A - Fa - f]{ 1, 4 }| ((25[0 - 5] | 2[0 - 4]\d | 1\d\d | [1 - 9] ?\d) (\.(25[0 - 5] | 2[0 - 4]\d | 1\d\d | [1 - 9] ?\d)) { 3 })|:))| (([0 - 9A - Fa - f]{ 1, 4 }:) { 5 } (((: [0 - 9A - Fa - f]{ 1, 4 }) { 1, 2 })|: ((25[0 - 5] | 2[0 - 4]\d | 1\d\d | [1 - 9] ?\d) (\.(25[0 - 5] | 2[0 - 4]\d | 1\d\d | [1 - 9] ?\d)) { 3 })|:))| (([0 - 9A - Fa - f]{ 1, 4 }:) { 4 } (((: [0 - 9A - Fa - f]{ 1, 4 }) { 1, 3 })| ((: [0 - 9A - Fa - f]{ 1, 4 })?: ((25[0 - 5] | 2[0 - 4]\d | 1\d\d | [1 - 9] ?\d) (\.(25[0 - 5] | 2[0 - 4]\d | 1\d\d | [1 - 9] ?\d)) { 3 }))|:))| (([0 - 9A - Fa - f]{ 1, 4 }:) { 3 } (((: [0 - 9A - Fa - f]{ 1, 4 }) { 1, 4 })| ((: [0 - 9A - Fa - f]{ 1, 4 }) { 0, 2 }: ((25[0 - 5] | 2[0 - 4]\d | 1\d\d | [1 - 9] ?\d) (\.(25[0 - 5] | 2[0 - 4]\d | 1\d\d | [1 - 9] ?\d)) { 3 }))|:))| (([0 - 9A - Fa - f]{ 1, 4 }:) { 2 } (((: [0 - 9A - Fa - f]{ 1, 4 }) { 1, 5 })| ((: [0 - 9A - Fa - f]{ 1, 4 }) { 0, 3 }: ((25[0 - 5] | 2[0 - 4]\d | 1\d\d | [1 - 9] ?\d) (\.(25[0 - 5] | 2[0 - 4]\d | 1\d\d | [1 - 9] ?\d)) { 3 }))|:))| (([0 - 9A - Fa - f]{ 1, 4 }:) { 1 } (((: [0 - 9A - Fa - f]{ 1, 4 }) { 1, 6 })| ((: [0 - 9A - Fa - f]{ 1, 4 }) { 0, 4 }: ((25[0 - 5] | 2[0 - 4]\d | 1\d\d | [1 - 9] ?\d) (\.(25[0 - 5] | 2[0 - 4]\d | 1\d\d | [1 - 9] ?\d)) { 3 }))|:))| (: (((: [0 - 9A - Fa - f]{ 1, 4 }) { 1, 7 })| ((: [0 - 9A - Fa - f]{ 1, 4 }) { 0, 5 }: ((25[0 - 5] | 2[0 - 4]\d | 1\d\d | [1 - 9] ?\d) (\.(25[0 - 5] | 2[0 - 4]\d | 1\d\d | [1 - 9] ?\d)) { 3 }))|:))) (%.+) ?\s * $)) /,
  /**Social security number */
  socialSecurity: /^((?!219-09-9999|078-05-1120)(?!666|000|9\d{2})\d{3}-(?!00)\d{2}-(?!0{4})\d{4})|((?!219 09 9999|078 05 1120)(?!666|000|9\d{2})\d{3} (?!00)\d{2} (?!0{4})\d{4})|((?!219099999|078051120)(?!666|000|9\d{2})\d{3}(?!00)\d{2}(?!0{4})\d{4})$/,
  /**Hex color */
  hex: /^#?([a-fA-F0-9]{6}|[a-fA-F0-9]{3})$/,
  /** Zip code */
  zipCode: /(^\d{5}(-\d{4})?$)|(^[ABCEGHJKLMNPRSTVXY]{1}\d{1}[A-Z]{1} *\d{1}[A-Z]{1}\d{1}$)/,
  /**Phone */
  simplePhone: /^\+?[\d\s]{3,}$/,
  /**Credit cards */
  visaCredit: /^4[0–9]{12}(?:[0–9]{3})?$/,
  expressCredit: /^3[47][0–9]{13}$/,
  mastercardCredit: /^(?:5[1–5][0–9]{2}|222[1–9]|22[3–9][0–9]|2[3–6][0–9]{2}|27[01][0–9]|2720)[0–9]{12}$/,
  discoverCredit: /^6(?:011|5[0–9]{2})[0–9]{12}$/,
};
/**
   * Converts JSON to a CSV string
   * @function
   * @memberOf bijou
   * @param {Array} arr The array of objects to convert to CSV.
   * @param {Array} columns The columns to use.
   * @param {String} [delimiter=","] The delimiter between cells, by default this is a comma.
   * @example
   * _$.jsonToCsv(
    [{ a: 1, b: 2 }, { a: 3, b: 4, c: 5 }, { a: 6 }, { b: 7 }],
    ['a', 'b']
  );
  * //
   a,b
  "1","2"
  "3","4"
  "6",""
  "","7"
   * @returns {String} The string of comma separated values (CSV) created from the JSON.
   */
export let jsonToCsv = (arr, columns, delimiter = ',') =>
  [
    columns.join(delimiter),
    ...arr.map((obj) =>
      columns.reduce(
        (acc, key) =>
          `${acc}${!acc.length ? '' : delimiter}"${
            !obj[key] ? '' : obj[key]
          }"`,
        '',
      ),
    ),
  ].join('\n');
/**
 * Converts an array to CSV (Comma separated values) data.
 * @function
 * @memberOf bijou
 * @param {Array} arr The array to convert.
 * @param {String} [delimiter=,] The separator (By default this is a comma.)
 * @example
 * console.log(_$.arrayToCSV([1,2,3,4])); // "1,2,3,4"
 * @returns {String} The comma separated array.
 */
export let arrayToCSV = (arr, delimiter = ',') =>
  arr
    .map((v) =>
      v
        .map((x) => (isNaN(x) ? `"${x.replace(/"/g, '""')}"` : x))
        .join(delimiter),
    )
    .join('\n');
/**
 * Times the function passed.
 * @function
 * @memberOf bijou
 * @param {Function} fn The function to run and time.
 * @param {String} [name=_$ function timer]
 * @example
 * // Times how long it took the user to enter their name.
 * _$.timeFunction(() => prompt("What's your name?"));
 * @returns {undefined}
 */
export let timeFunction = (fn, name = '_$ function timer') => {
  console.time(name);
  fn();
  console.timeEnd(name);
};
/**
 * Displays a desktop notification with the specified text.
 * @function
 * @memberOf bijou
 * @param {String} text The title of the notification.
 * @param {String} body The body of the notification.
 * @param {String} icon The url to the image for the icon of the notification.
 * @example
<<<<<<< HEAD
 * _$.notify("Hello", "Hi there! This is a notification!"); Notifies the user with the title "Hello" and the body text "Hi there! This is a notification!"
=======
 * _$.notify("Hello", "Hi there! This is a notification!");//Notifies a notification with "Hello" as the title and "Hi there!" as the body.
>>>>>>> 70523ee6
 * @returns {undefined}
 */
export let notify = (text, body, icon) => {
  node();
  if (!window.Notification) {
    console.log('Browser does not support notifications.');
  } else {
    if (Notification.permission === 'granted') {
    } else {
      Notification.requestPermission()
        .then(function (p) {
          if (p === 'granted') {
          } else {
            console.log('User blocked notifications.');
          }
        })
        .catch(function (err) {
          //Eat it.
          console.error(err);
        });
    }
  }
};
/**
 * Copies the string inputted to the clipboard.
 * @function
 * @memberOf bijou
 * @param {String} str The string to copy.
 * @example
 * _$.copy("Hello world");
 * @returns {String} The string copied.
 */
export let copy = (str) => {
  node();
  const el = document.createElement('textarea');
  el.value = str;
  el.setAttribute('readonly', '');
  el.style.position = 'absolute';
  el.style.left = '-9999px';
  document.body.appendChild(el);
  const selected =
    document.getSelection().rangeCount > 0
      ? document.getSelection().getRangeAt(0)
      : false;
  el.select();
  document.execCommand('copy');
  document.body.removeChild(el);
  if (selected) {
    document.getSelection().removeAllRanges();
    document.getSelection().addRange(selected);
  }
  return str;
};
/**
 * Returns the browser that the user is using.
 * @function
 * @memberOf bijou
 * @example
 * _$.browser(); // For me this (correctly) returns "Chrome"
 * @returns {String} A string of the browser name that the user is using.
 */
export let browser = () => {
  node();
  var isOpera =
    (!!window.opr && !!opr.addons) ||
    !!window.opera ||
    navigator.userAgent.indexOf(' OPR/') >= 0;
  var isFirefox = typeof InstallTrigger !== 'undefined';
  var isSafari =
    /constructor/i.test(window.HTMLElement) ||
    (function (p) {
      return p.toString() === '[object SafariRemoteNotification]';
    })(
      !window['safari'] ||
        (typeof safari !== 'undefined' &&
          window['safari'].pushNotification),
    );
  var isIE = /*@cc_on!@*/ false || !!document.documentMode;
  var isEdge = !isIE && !!window.StyleMedia;
  var isChrome =
    !!window.chrome &&
    (!!window.chrome.webstore || !!window.chrome.runtime);
  var isEdgeChromium =
    isChrome && navigator.userAgent.indexOf('Edg') != -1;
  var isBlink = (isChrome || isOpera) && !!window.CSS;
  if (isOpera) {
    return 'Opera';
  }
  if (isFirefox) {
    return 'Firefox';
  }
  if (isSafari) {
    return 'Safari';
  }
  if (isEdge) {
    return 'Edge';
  }
  if (isIE) {
    return 'Internet Explorer';
  }
  if (isChrome) {
    return 'Chrome';
  }
  if (isEdgeChromium) {
    return 'Edge Chromium';
  }
  if (isBlink) {
    return 'Blink';
  }
};
//#endregion Utility
//#region Color
/**
 * Converts a rgb(a) color to hex.
 * @memberOf bijou
 * @function
 * @example
 * console.log(_$.rgbToHex("rgb(255,255,255)")); // "#ffffff"
 * @param {String} rgb The string of RGB colors.
 * @returns {String} The hex color.
 */
export let rgbToHex = (rgb) => {
  let sep = rgb.indexOf(',') > -1 ? ',' : ' ';
  rgb = rgb.substr(4).split(')')[0].split(sep);

  let r = (+rgb[0]).toString(16),
    g = (+rgb[1]).toString(16),
    b = (+rgb[2]).toString(16);

  if (r.length == 1) r = '0' + r;
  if (g.length == 1) g = '0' + g;
  if (b.length == 1) b = '0' + b;

  return '#' + r + g + b;
};
/**
 * Converts a hex code to a RGB color.
 * @function
 * @memberOf bijou
 * @param {String} hex The hex code to convert.
 * @example
 * console.log(_$.rgbToHex("#ffffff")); // "rgb(255,255,255)"
 * @returns {String} The RGB color converted from the hex code.
 */
export let hexToRGB = (hex) => {
  if (
    ((hex.length - 1 === 6 ||
      hex.length - 1 === 8 ||
      hex.length - 1 === 4 ||
      hex.length - 1 === 3) &&
      hex.startsWith('#')) ||
    ((hex.length === 6 ||
      hex.length === 8 ||
      hex.length === 4 ||
      hex.length === 3) &&
      !hex.startsWith('#'))
  ) {
  } else {
    throw new Error('Invalid hex');
  }
  let alpha = false,
    h = hex.slice(hex.startsWith('#') ? 1 : 0);
  if (h.length === 3) h = [...h].map((x) => x + x).join('');
  else if (h.length === 8) alpha = true;
  h = parseInt(h, 16);
  return (
    'rgb' +
    (alpha ? 'a' : '') +
    '(' +
    (h >>> (alpha ? 24 : 16)) +
    ', ' +
    ((h & (alpha ? 0x00ff0000 : 0x00ff00)) >>> (alpha ? 16 : 8)) +
    ', ' +
    ((h & (alpha ? 0x0000ff00 : 0x0000ff)) >>> (alpha ? 8 : 0)) +
    (alpha ? `, ${h & 0x000000ff}` : '') +
    ')'
  );
};
/**
 * Blends two colors through additive blending by a percentage.
 * @function
 * @memberOf bijou
 * @param {String} color1 The hex code of the first color to be blended
 * @param {String} color2 The hex code of the second color to be blended.
 * @param {Number} [percent=50] A number between 0 and 100 of the percentage to blend the two colors, 0 being completely the first color and 100 being completely the second color.
 * @example
 * console.log(_$.blendColors("#ffffff", "#000000", 80)); // #333333
 * @returns {String} The blended color (A hex code).
 */
export let blendColors = (color1, color2, percent = 50) => {
  const generateHex = (r, g, b) => {
    let R = r.toString(16);
    let G = g.toString(16);
    let B = b.toString(16);

    while (R.length < 2) {
      R = `0${R}`;
    }
    while (G.length < 2) {
      G = `0${G}`;
    }
    while (B.length < 2) {
      B = `0${B}`;
    }

    return `#${R}${G}${B}`;
  };

  const mix = (start, end, percent) =>
    start + (percent / 100) * (end - start);

  const red1 = parseInt(`${color1[1]}${color1[2]}`, 16);
  const green1 = parseInt(`${color1[3]}${color1[4]}`, 16);
  const blue1 = parseInt(`${color1[5]}${color1[6]}`, 16);

  const red2 = parseInt(`${color2[1]}${color2[2]}`, 16);
  const green2 = parseInt(`${color2[3]}${color2[4]}`, 16);
  const blue2 = parseInt(`${color2[5]}${color2[6]}`, 16);

  const red = Math.round(mix(red1, red2, percent));
  const green = Math.round(mix(green1, green2, percent));
  const blue = Math.round(mix(blue1, blue2, percent));

  return generateHex(red, green, blue);
};
/**
 * Generates a random hex color.
 * @function
 * @memberOf bijou
 * @example
 * console.log(_$.randomColor()); // e.g. #5bf462
 * @returns {String} A random Hex color
 */
export let randomColor = () =>
  `#${Math.floor(Math.random() * 16777215).toString(16)}`;
/**
 * Lighten or darken a color by a certain amount
 * @function
 * @memberOf bijou
 * @param {String} color The color to lighten/darken
 * @param {Number} amt The amount to lighten the color (out of 255).
 * @example
 * _$.lightenColor("#000000", 50); // #323232
 * @returns {String} The color lightened.
 */
export let lightenColor = (col, amt) => {
  var usePound = false;

  if (col[0] == '#') {
    col = col.slice(1);
    usePound = true;
  }

  var num = parseInt(col, 16);

  var r = (num >> 16) + amt;

  if (r > 255) r = 255;
  else if (r < 0) r = 0;

  var b = ((num >> 8) & 0x00ff) + amt;

  if (b > 255) b = 255;
  else if (b < 0) b = 0;

  var g = (num & 0x0000ff) + amt;

  if (g > 255) g = 255;
  else if (g < 0) g = 0;

  return (
    (usePound ? '#' : '') + (g | (b << 8) | (r << 16)).toString(16)
  );
};
/**
  * Tests if a color is light or dark and returns an object representation.
  * @function
  * @memberOf bijou
  * @param {string} color The hex color to test.
  * @example
  * if (_$.lightOrDark("#333333").lightOrDark === 'dark'){
    document.querySelector("DIV").style.color = "white";
  } else {
      document.querySelector("DIV").style.color = "black";
  }
  * @returns {Object} An object that represents if the color is light or dark and how much. The object key "hsp" represents a value out of 255 of how light the color is and the object's key "lightOrDark" is a string (Either "light" or "dark") of whether the color is light or dark.
  */
export let lightOrDark = (color) => {
  var r, g, b, hsp;
  if (color.match(/^rgb/)) {
    color = color.match(
      /^rgba?\((\d+),\s*(\d+),\s*(\d+)(?:,\s*(\d+(?:\.\d+)?))?\)$/,
    );

    r = color[1];
    g = color[2];
    b = color[3];
  } else {
    color = +(
      '0x' + color.slice(1).replace(color.length < 5 && /./g, '$&$&')
    );

    r = color >> 16;
    g = (color >> 8) & 255;
    b = color & 255;
  }

  hsp = Math.sqrt(
    0.299 * (r * r) + 0.587 * (g * g) + 0.114 * (b * b),
  );
  if (hsp > 127.5) {
    return { lightOrDark: 'light', hsp: hsp };
  } else {
    return { lightOrDark: 'dark', hsp: hsp };
  }
};
//#endregion Color
//#endregion Bijou

/**
 * Bijou.js source documentation. In the `Bijou` namespace you will find the documentation for all of the functions in Bijou.js, if you have any questions, suggestions or bug reports pleast make an issue (here)[https://github.com/bijou-js/bijou.js/issues/new/choose]. Best of luck! Thanks for using Bijou.js! --Explosion--
 * @type {Object}
 * @namespace bijou
 * @author Explosion-Scratch, GrahamSH-LLK, Bijou.js contributors
 */
let _temp = {
  addEventListeners: addEventListeners,
  addStyles: addStyles,
  animate: animate,
  arrayDiff: arrayDiff,
  arrayToCSV: arrayToCSV,
  attributes: attributes,
  averageBy: averageBy,
  blendColors: blendColors,
  browser: browser,
  byteSize: byteSize,
  camelCase: camelCase,
  capitalize: capitalize,
  clone: clone,
  compStyle: compStyle,
  composeFunction: composeFunction,
  contains: contains,
  context: context,
  cookies: cookies,
  copy: copy,
  createElement: createElement,
  curryFunction: curryFunction,
  dayName: dayName,
  diff: diff,
  disableRightClick: disableRightClick,
  dispatch: dispatch,
  drag: drag,
  each: each,
  ease: ease,
  editDistance: editDistance,
  elementSiblings: elementSiblings,
  escapeHTML: escapeHTML,
  flatten: flatten,
  formToObject: formToObject,
  formatHTML: formatHTML,
  formatMilliseconds: formatMilliseconds,
  formatNumber: formatNumber,
  fullScreen: fullScreen,
  getHTML: getHTML,
  getJSON: getJSON,
  hashString: hashString,
  hexToRGB: hexToRGB,
  hub: hub,
  imageToData: imageToData,
  inPartialView: inPartialView,
  inView: inView,
  inlineCSS: inlineCSS,
  isAsync: isAsync,
  jsonToCsv: jsonToCsv,
  lightOrDark: lightOrDark,
  lightenColor: lightenColor,
  listen: listen,
  loadScript: loadScript,
  mapObjectKeys: mapObjectKeys,
  mapObjectValues: mapObjectValues,
  markdownToHTML: markdownToHTML,
  memoize: memoize,
  merge: merge,
  mobileOrDesktop: mobileOrDesktop,
  nFlatten: nFlatten,
  notify: notify,
  observeMutations: observeMutations,
  onOutsideClick: onOutsideClick,
  onScrollStop: onScrollStop,
  parseHTML: parseHTML,
  preloadImage: preloadImage,
  previousPage: previousPage,
  primesTo: primesTo,
  querySelector: querySelector,
  random: random,
  randomColor: randomColor,
  range: range,
  regex: regex,
  remove: remove,
  removeComments: removeComments,
  removeTags: removeTags,
  replaceBetween: replaceBetween,
  replaceMultiple: replaceMultiple,
  replaceSelection: replaceSelection,
  replaceText: replaceText,
  requestInterval: requestInterval,
  rgbToHex: rgbToHex,
  runAsync: runAsync,
  sanitize: sanitize,
  saveBlob: saveBlob,
  scrambleString: scrambleString,
  seedRandom: seedRandom,
  serializeForm: serializeForm,
  shuffleArray: shuffleArray,
  sortObj: sortObj,
  sortTable: sortTable,
  sortTableBy: sortTableBy,
  speak: speak,
  splice: splice,
  spliceArrayBuffer: spliceArrayBuffer,
  syllables: syllables,
  syntaxHighlight: syntaxHighlight,
  textNodes: textNodes,
  throttle: throttle,
  tilt: tilt,
  timeFunction: timeFunction,
  unCamelCase: unCamelCase,
  unescapeHTML: unescapeHTML,
  unionArrays: unionArrays,
  uniqueArray: uniqueArray,
  urlQuery: urlQuery,
  uuid: uuid,
  widows: widows,
};
// Imports and exports
export default _temp;
//Export so that when people do <script src="bijou" type="module"></script>
if (!isNode) {
  window._$ = _temp;
}
//So that we can use bijou in the source code.
export const _$ = _temp;
if (isNode) {
  try {
    module.exports = _temp;
  } catch (err) {
    console.error(err);
  }
}<|MERGE_RESOLUTION|>--- conflicted
+++ resolved
@@ -1757,26 +1757,7 @@
 
   return src.trim();
 };
-<<<<<<< HEAD
-/**
- * @memberOf bijou
- * @function
- * @returns {undefined}
- * @param {String} js The string of JavaScript to beautify.
- * @param {Function} callback The callback function to run with the beautified code.
- */
-// no example for this one at the mo, because it seems to be very buggy
-export let beautifyJS = (js, callback) => {
-  _$.loadScript(
-    'https://cdnjs.cloudflare.com/ajax/libs/js-beautify/1.13.5/beautify.min.js',
-    () => {
-      callback(js_beautify(js));
-    },
-  );
-};
-=======
-
->>>>>>> 70523ee6
+
 /**
  * Counts the syllables in the word given.
  * @memberOf bijou
@@ -2072,14 +2053,10 @@
  * @param {String|Array} array The array or string to operate on
  * @param {Number} index The index to splice
  * @param {*} item The item
-<<<<<<< HEAD
- * @param {Number} remove How many to remove.
- * @returns {String|Array} the spliced array of string
+ * @param {Number} [remove=0] How many to remove.
+ * @returns {String|Array} the spliced array or string
  * @example
  * console.log(_$.splice("hello earthlings", 5, " puny")); // "hello puny earthlings"
-=======
- * @param {Number} [remove=0] How many to remove.
->>>>>>> 70523ee6
  */
 export let splice = (array, index, remove = 0, item) => {
   let args = Array.from(arguments);
@@ -3380,11 +3357,7 @@
  * @param {Number} [time=150]
  * @example
  * _$.onScrollStop(() => {alert("You stopped scrolling!")})
-<<<<<<< HEAD
- * @returns {undefined}
-=======
  * @returns {Promise} Returns a promise that is resolved when the user stops scrolling.
->>>>>>> 70523ee6
  */
 export let onScrollStop = (callback, time = 150) => {
   let isScrolling;
@@ -3642,13 +3615,8 @@
  * @param {String} url The url to load the script from.
  * @param {Function} callback The callback to run when the script is loaded.
  * @example
-<<<<<<< HEAD
- * _$.("script.js", ()=>alert("Script loaded!")); // Loads the script from the "script.js" file
- * @returns {undefined}
-=======
  * _$.("script.js", ()=>alert("Script loaded!"));//Loads the script from the "script.js" file
  * @returns {Promise} A promise resolved once the script is loaded.
->>>>>>> 70523ee6
  */
 export let loadScript = (url, callback) => {
   node();
@@ -3923,11 +3891,7 @@
  * @param {String} body The body of the notification.
  * @param {String} icon The url to the image for the icon of the notification.
  * @example
-<<<<<<< HEAD
  * _$.notify("Hello", "Hi there! This is a notification!"); Notifies the user with the title "Hello" and the body text "Hi there! This is a notification!"
-=======
- * _$.notify("Hello", "Hi there! This is a notification!");//Notifies a notification with "Hello" as the title and "Hi there!" as the body.
->>>>>>> 70523ee6
  * @returns {undefined}
  */
 export let notify = (text, body, icon) => {
