<div align="center"><img width="700" src="https://bijou.js.org/bijou.png"></div>

[![NPM Downloads](https://img.shields.io/npm/dm/bijou.js.svg?style=for-the-badge&color=lightseagreen)](https://npmjs.com/bijou.js)
[![GitHub stars](https://img.shields.io/github/stars/bijou-js/bijou.js?color=lightseagreen&style=for-the-badge)](https://github.com/bijou-js/bijou.js/stargazers)
[![Website](https://img.shields.io/website?down_color=lightseagreen&down_message=Down%20%3A%27%28&label=Website%20status&style=for-the-badge&up_color=lightseagreen&up_message=Online%21&url=https%3A%2F%2Fbijou.js.org)](https://bijou.js.org)
[![Discord](https://img.shields.io/discord/789662824678686720?style=for-the-badge&color=lightseagreen)](https://discord.gg/Ec5Wvp78w7)
[![Gitpod Ready-to-Code](https://img.shields.io/badge/Gitpod-ready--to--code-blue?logo=gitpod&style=for-the-badge&color=lightseagreen)](https://gitpod.io/#https://github.com/bijou-js/bijou.js)

<h1 align=center>Bijou.js</h1>

Bijou.js is a library of super helpful JavaScript snippets! It has a bunch of
useful snippets for all your coding needs! If there's something that's not in
here currently but you use frequently, feel free to submit an issue! I'd be happy
to add it! Bijou's goal is to eliminate the need to copy paste the same thing
from StackOverflow, another project or anywhere else! So if you ever find
yourself typing the same thing over and over again, copy pasting the same
snippet as you did a few days ago, use Bijou.js! If the snippet you're using
isn't in Bijou.js, just submit an issue with the code!

- [How to use Bijou.js](#how-to-use-bijoujs)
  - [CDN](#cdn)
  - [Imports](#imports)
  - [NodeJS](#nodejs)
- [Usage](#usage)
- [Who made Bijou.js?](#who-made-bijoujs)
- [Why use Bijou?](#why-use-bijou)
  - [Installation](#installation)

# How to use Bijou.js

Thanks for using Bijou.js! It's pretty simple to use, but here's a guide:

## CDN

jsDelivr:

```js
<script
  src="https://cdn.jsdelivr.net/npm/bijou.js@latest/bijou.js"
  type="module"
></script>
```

UNPKG

```js
<script
  src="https://unpkg.com/bijou.js@latest/bijou.js"
  type="module"
></script>
```

## Imports

You can also import parts of bijou, for example only the uuid() function:

```html
<script type="module">
  import { uuid } from 'https://unpkg.com/bijou.js';
  console.log(uuid()); //Same as _$.uuid() when importing the whole library.
</script>
```

or you can import the whole thing:

```html
<script type="module">
  import * as _$ from 'https://unpkg.com/bijou.js';
  console.log(_$.uuid());
</script>
```

## NodeJS

Bijou.js is included in NodeJS through NPM and yarn! Depending on the platform you're using you may have to install it through npm or yarn:

```bash
npm install bijou.js
```

<<<<<<< HEAD
## `require()`
=======
or

```
yarn add bijou.js
```

Then just require it in your code:
>>>>>>> 32bf5d53

```js
const _$ = require('bijou.js');
console.log(_$.uuid());
```

# Usage

To use Bijou.js simply call one of the many functions built into it!

```js
_$.anyFunction(); //You can name bijou anything when using imports, or when using node you can name it using require();
```

Such as this one!

```js
_$.uuid(); //Results in something like this: c3435c88-0a20-491f-9391-3afde9c4a2d1
```

If you need to use a custom prefix than you can set a variable that you want to use as Bijou.js to `_$`

# Who made Bijou.js?

Me (@Explosion-Scratch) and my good friend @GrahamSH-LLK with a lot of help from other people such as retronbv and TheColaber!

# Why use Bijou?

Well, a few reasons:

1. <s>I made it. 😛</s>
2. It's useful! (If it's not useful just tell me what you want added in the
   issues tab! I'd be happy to add it!)
3. It's jam packed full of functions that are super useful but hard to think of!
4. It's very easy to use, and I'm happy to add anything you think of!

<small>(You can probably see I'm pretty desperate for people to use
this.)</small>

## Installation

<<<<<<< HEAD
Bijou.js is availible in node.js, just run `npm i bijou.js`!
or you can use yarn, by running `yarn intsall bijou.js`
=======
Bijou.js is available in NodeJS through yarn and NPM

`npm i bijou.js`
or
`yarn add bijou.js`

Or through a CDN:

```
https://unpkg.com/bijou.js
https://cdn.jsdelivr.net/npm/bijou.js
https://cdn.jsdelivr.net/gh/Bijou-js/bijou.js@latest/bijou.js
```
>>>>>>> 32bf5d53
<|MERGE_RESOLUTION|>--- conflicted
+++ resolved
@@ -78,9 +78,9 @@
 npm install bijou.js
 ```
 
-<<<<<<< HEAD
+
 ## `require()`
-=======
+
 or
 
 ```
@@ -88,7 +88,7 @@
 ```
 
 Then just require it in your code:
->>>>>>> 32bf5d53
+
 
 ```js
 const _$ = require('bijou.js');
@@ -130,11 +130,11 @@
 
 ## Installation
 
-<<<<<<< HEAD
+
 Bijou.js is availible in node.js, just run `npm i bijou.js`!
 or you can use yarn, by running `yarn intsall bijou.js`
-=======
-Bijou.js is available in NodeJS through yarn and NPM
+
+Bijou.js is available in NodeJS through yarn and Node.js
 
 `npm i bijou.js`
 or
@@ -147,4 +147,3 @@
 https://cdn.jsdelivr.net/npm/bijou.js
 https://cdn.jsdelivr.net/gh/Bijou-js/bijou.js@latest/bijou.js
 ```
->>>>>>> 32bf5d53
