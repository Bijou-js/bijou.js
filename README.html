<div align="center">
<<<<<<< HEAD
  <img width="700" src="https://bijou.js.org/readme.png" />
=======
  <img width="700" src="https://bijou.js.org/bijou.png" />
>>>>>>> 32bf5d53
</div>
<p>
  <a href="https://npmjs.com/bijou.js"
    ><img
      src="https://img.shields.io/npm/dm/bijou.js.svg?style=for-the-badge&color=lightseagreen"
      alt="NPM Downloads"
  /></a>
  <a href="https://github.com/bijou-js/bijou.js/stargazers"
    ><img
      src="https://img.shields.io/github/stars/bijou-js/bijou.js?color=lightseagreen&style=for-the-badge"
      alt="GitHub stars"
  /></a>
  <a href="https://bijou.js.org"
    ><img
      src="https://img.shields.io/website?down_color=lightseagreen&down_message=Down%20%3A%27%28&label=Website%20status&style=for-the-badge&up_color=lightseagreen&up_message=Online%21&url=https%3A%2F%2Fbijou.js.org"
      alt="Website"
  /></a>
  <a href="https://discord.gg/Ec5Wvp78w7"
    ><img
      src="https://img.shields.io/discord/789662824678686720?style=for-the-badge&color=lightseagreen"
      alt="Discord"
  /></a>
  <a href="https://gitpod.io/#https://github.com/bijou-js/bijou.js"
    ><img
      src="https://img.shields.io/badge/Gitpod-ready--to--code-blue?logo=gitpod&style=for-the-badge&color=lightseagreen"
      alt="Gitpod Ready-to-Code"
  /></a>
</p>
<<<<<<< HEAD
<p>
  Bijou.js is a library of super helpful JavaScript snippets! It has a bunch of
  useful snippets for all your coding needs! If there's something that's not in
  here currently but you use frequently, feel free to submit an issue! I'd be
  happy to add it! Bijou's goal is to eliminate the need to copy paste the same
  thing from StackOverflow, another project or anywhere else! So if you ever
  find yourself typing the same thing over and over again, copy pasting the same
  snippet as you did a few days ago, use Bijou.js! If the snippet you're using
  isn't in Bijou.js, just submit an issue with the code!
</p>
=======
<h1 align="center">Bijou.js</h1>
<p>
  Bijou.js is a library of super helpful JavaScript snippets! It has a
  bunch of useful snippets for all your coding needs! If there's
  something that's not in here currently but you use frequently, feel
  free to submit an issue! I'd be happy to add it! Bijou's goal is to
  eliminate the need to copy paste the same thing from StackOverflow,
  another project or anywhere else! So if you ever find yourself
  typing the same thing over and over again, copy pasting the same
  snippet as you did a few days ago, use Bijou.js! If the snippet
  you're using isn't in Bijou.js, just submit an issue with the code!
</p>
<ul>
  <li><a href="#how-to-use-bijoujs">How to use Bijou.js</a></li>
  <li><a href="#cdn">CDN</a></li>
  <li><a href="#imports">Imports</a></li>
  <li><a href="#nodejs">NodeJS</a></li>
  <li><a href="#usage">Usage</a></li>
  <li><a href="#who-made-bijoujs">Who made Bijou.js?</a></li>
  <li><a href="#why-use-bijou">Why use Bijou?</a></li>
  <li><a href="#installation">Installation</a></li>
</ul>
>>>>>>> 32bf5d53
<h1 id="howtousebijoujs">How to use Bijou.js</h1>
<p>
  Thanks for using Bijou.js! It's pretty simple to use, but here's a
  guide:
</p>
<h2 id="cdn">CDN</h2>
<p>jsDelivr:</p>
<pre><code class="js language-js">&lt;script
  src="https://cdn.jsdelivr.net/npm/bijou.js@latest/bijou.js"
  type="module"
&gt;&lt;/script&gt;
</code></pre>
<p>UNPKG</p>
<pre><code class="js language-js">&lt;script
  src="https://unpkg.com/bijou.js@latest/bijou.js"
  type="module"
&gt;&lt;/script&gt;
</code></pre>
<h2 id="imports">Imports</h2>
<p>
  You can also import parts of bijou, for example only the uuid()
  function:
</p>
<pre><code class="html language-html">&lt;script type="module"&gt;
  import { uuid } from 'https://unpkg.com/bijou.js';
  console.log(uuid()); //Same as _$.uuid() when importing the whole library.
&lt;/script&gt;
</code></pre>
<p>or you can import the whole thing:</p>
<pre><code class="html language-html">&lt;script type="module"&gt;
  import * as _$ from 'https://unpkg.com/bijou.js';
  console.log(_$.uuid());
&lt;/script&gt;
</code></pre>
<h2 id="nodejs">NodeJS</h2>
<p>
  Bijou.js is included in NodeJS through NPM and yarn! Depending on
  the platform you're using you may have to install it through npm or
  yarn:
</p>
<pre><code class="bash language-bash">npm install bijou.js
</code></pre>
<p>or</p>
<pre><code>yarn add bijou.js
</code></pre>
<p>Then just require it in your code:</p>
<pre><code class="js language-js">const _$ = require('bijou.js');
console.log(_$.uuid());
</code></pre>
<h1 id="usage">Usage</h1>
<p>
  To use Bijou.js simply call one of the many functions built into it!
</p>
<pre><code class="js language-js">_$.anyFunction(); //You can name bijou anything when using imports, or when using node you can name it using require();
</code></pre>
<p>Such as this one!</p>
<pre><code class="js language-js">_$.uuid(); //Results in something like this: c3435c88-0a20-491f-9391-3afde9c4a2d1
</code></pre>
<<<<<<< HEAD
<h2 id="whomadebijoujs">Who made Bijou.js?</h2>
<p>
  Me (@Explosion-Scratch) and my good friend @GrahamSH-LLK with a lot of help
  from other people such as retron and theColaber!
=======
<p>
  If you need to use a custom prefix than you can set a variable that
  you want to use as Bijou.js to <code>_$</code>
</p>
<h1 id="whomadebijoujs">Who made Bijou.js?</h1>
<p>
  Me (@Explosion-Scratch) and my good friend @GrahamSH-LLK with a lot
  of help from other people such as retronbv and TheColaber!
>>>>>>> 32bf5d53
</p>
<h1 id="whyusebijou">Why use Bijou?</h1>
<p>Well, a few reasons:</p>
<ol>
  <li><s>I made it. 😛</s></li>
  <li>
<<<<<<< HEAD
    It's useful! (If it's not useful just tell me what you want added in the
    issues tab! I'd be happy to add it!)
  </li>
  <li>
    It's jam packed full of functions that are super useful but hard to think
    of!
  </li>
  <li>31 other people this month used it, so why shouldn't you?</li>
</ol>

<p>
  <small
    >(You can probably see I'm pretty desperate for people to use this.)</small
  >
</p>
=======
<p><small>(You can probably see I'm pretty desperate for people to use
this.)</small></p>
<h2 id="installation">Installation</h2>
<p>You guessed it…… <code>npm i bijou.js</code> </p>
=======
    It's useful! (If it's not useful just tell me what you want added
    in the issues tab! I'd be happy to add it!)
  </li>
  <li>
    It's jam packed full of functions that are super useful but hard
    to think of!
  </li>
  <li>
    It's very easy to use, and I'm happy to add anything you think of!
  </li>
</ol>
<p>
  <small
    >(You can probably see I'm pretty desperate for people to use
    this.)</small
  >
</p>
<h2 id="installation">Installation</h2>
<p>Bijou.js is available in NodeJS through yarn and NPM</p>
<p>
  <code>npm i bijou.js</code>
  or
  <code>yarn add bijou.js</code>
</p>
<p>Or through a CDN:</p>
<pre><code>https://unpkg.com/bijou.js
https://cdn.jsdelivr.net/npm/bijou.js
https://cdn.jsdelivr.net/gh/Bijou-js/bijou.js@latest/bijou.js
</code></pre>
>>>>>>> 32bf5d53
<|MERGE_RESOLUTION|>--- conflicted
+++ resolved
@@ -1,9 +1,9 @@
 <div align="center">
-<<<<<<< HEAD
+
   <img width="700" src="https://bijou.js.org/readme.png" />
-=======
+
   <img width="700" src="https://bijou.js.org/bijou.png" />
->>>>>>> 32bf5d53
+
 </div>
 <p>
   <a href="https://npmjs.com/bijou.js"
@@ -32,7 +32,7 @@
       alt="Gitpod Ready-to-Code"
   /></a>
 </p>
-<<<<<<< HEAD
+
 <p>
   Bijou.js is a library of super helpful JavaScript snippets! It has a bunch of
   useful snippets for all your coding needs! If there's something that's not in
@@ -43,7 +43,7 @@
   snippet as you did a few days ago, use Bijou.js! If the snippet you're using
   isn't in Bijou.js, just submit an issue with the code!
 </p>
-=======
+
 <h1 align="center">Bijou.js</h1>
 <p>
   Bijou.js is a library of super helpful JavaScript snippets! It has a
@@ -66,7 +66,7 @@
   <li><a href="#why-use-bijou">Why use Bijou?</a></li>
   <li><a href="#installation">Installation</a></li>
 </ul>
->>>>>>> 32bf5d53
+
 <h1 id="howtousebijoujs">How to use Bijou.js</h1>
 <p>
   Thanks for using Bijou.js! It's pretty simple to use, but here's a
@@ -125,12 +125,12 @@
 <p>Such as this one!</p>
 <pre><code class="js language-js">_$.uuid(); //Results in something like this: c3435c88-0a20-491f-9391-3afde9c4a2d1
 </code></pre>
-<<<<<<< HEAD
+
 <h2 id="whomadebijoujs">Who made Bijou.js?</h2>
 <p>
   Me (@Explosion-Scratch) and my good friend @GrahamSH-LLK with a lot of help
   from other people such as retron and theColaber!
-=======
+
 <p>
   If you need to use a custom prefix than you can set a variable that
   you want to use as Bijou.js to <code>_$</code>
@@ -139,14 +139,14 @@
 <p>
   Me (@Explosion-Scratch) and my good friend @GrahamSH-LLK with a lot
   of help from other people such as retronbv and TheColaber!
->>>>>>> 32bf5d53
+
 </p>
 <h1 id="whyusebijou">Why use Bijou?</h1>
 <p>Well, a few reasons:</p>
 <ol>
   <li><s>I made it. 😛</s></li>
   <li>
-<<<<<<< HEAD
+
     It's useful! (If it's not useful just tell me what you want added in the
     issues tab! I'd be happy to add it!)
   </li>
@@ -162,12 +162,13 @@
     >(You can probably see I'm pretty desperate for people to use this.)</small
   >
 </p>
-=======
+
 <p><small>(You can probably see I'm pretty desperate for people to use
 this.)</small></p>
 <h2 id="installation">Installation</h2>
 <p>You guessed it…… <code>npm i bijou.js</code> </p>
-=======
+
+
     It's useful! (If it's not useful just tell me what you want added
     in the issues tab! I'd be happy to add it!)
   </li>
@@ -197,4 +198,3 @@
 https://cdn.jsdelivr.net/npm/bijou.js
 https://cdn.jsdelivr.net/gh/Bijou-js/bijou.js@latest/bijou.js
 </code></pre>
->>>>>>> 32bf5d53
