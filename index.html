--- conflicted
+++ resolved
@@ -5,32 +5,32 @@
   <head>
     <!-- Setup meta tags -->
     <meta charset="UTF-8" />
-<<<<<<< HEAD
+
     <meta name="viewport" content="width=device-width, initial-scale=1.0" />
-=======
+
     <meta
       name="viewport"
       content="width=device-width, initial-scale=1.0"
     />
->>>>>>> 32bf5d53
+
     <meta http-equiv="X-UA-Compatible" content="ie=edge" />
     <!-- Nice theme color on mobile devices! -->
     <meta name="theme-color" content="#00a8a8" />
     <!-- Import bijou.js -->
-<<<<<<< HEAD
+
     <link
       rel="preload"
       href="https://cdn.jsdelivr.net/npm/bijou.js@latest/bijou-min.js"
       as="script"
     />
     <script src="https://cdn.jsdelivr.net/npm/bijou.js@latest/bijou-min.js"></script>
-=======
+
     <!-- <link
       rel="preload"
       href="https://cdn.jsdelivr.net/npm/bijou.js@latest/bijou-min.js"
       as="script"
     /> -->
->>>>>>> 32bf5d53
+
     <!-- Import iconify (For buttons) -->
     <script src="https://code.iconify.design/1/1.0.7/iconify.min.js"></script>
     <!-- Prefetch -->
@@ -51,18 +51,18 @@
         <!-- Header -->
         <span id="header">Bijou</span
         ><span id="small-text"
-<<<<<<< HEAD
+
           ><i><span>/ˈbēZHo͞o,bēˈZHo͞o/</span> Small and elegant</i></span
-=======
+
           ><i
             ><span>/ˈbēZHo͞o,bēˈZHo͞o/</span> Small and elegant</i
           ></span
->>>>>>> 32bf5d53
+
         >
       </p>
       <!-- Buttons (Using iconify)-->
       <div class="btn">
-<<<<<<< HEAD
+
         <a class="btn" href="https://github.com/explosion-scratch/Bijou.js"
           ><span class="iconify" data-icon="icomoon-free:github"></span></a
         ><a href="mailto:explosionscratch@gmail.com" class="btn"
@@ -73,7 +73,7 @@
         ></a>
       </div>
       <!-- TODO: Add try link -->
-=======
+
         <a
           class="btn"
           href="https://github.com/explosion-scratch/Bijou.js"
@@ -97,7 +97,7 @@
           ></span
         ></a>
       </div>
->>>>>>> 32bf5d53
+
     </section>
     <!-- Scroll down arrow -->
     <button
